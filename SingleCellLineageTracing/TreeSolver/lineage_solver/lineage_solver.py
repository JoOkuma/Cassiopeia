--- conflicted
+++ resolved
@@ -207,17 +207,6 @@
 	return subgraph, r_name, pid
 
 def clean_ilp_network(network):
-<<<<<<< HEAD
-	for u, v in network.edges():
-		if u == v:
-			network.remove_edge(u,v)
-	trouble_nodes = [node for node in network.nodes() if network.in_degree(node) > 1]
-	for node in trouble_nodes:
-		pred = network.predecessors(node)
-		pred = sorted(pred, key=lambda k: network[k][node]['weight'], reverse=True)
-		for anc_node in pred[1:]:
-			network.remove_edge(anc_node, node)
-=======
         for u, v in network.edges():
                 if u == v:
                         network.remove_edge(u,v)
@@ -234,6 +223,4 @@
                 else:	
                         print "CASE 2: R->X->Z, R->Y->Z"
 			for anc_node in pred[1:]:
-                        	network.remove_edge(anc_node, node)
-
->>>>>>> 4ab76f45
+                        	network.remove_edge(anc_node, node)