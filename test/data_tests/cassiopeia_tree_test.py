"""
Tests for the CassiopeiaTree object in the data module.
"""
import unittest
from typing import Dict, Optional

import ete3
import networkx as nx
import numpy as np
from numpy.testing._private.utils import assert_equal
import pandas as pd

import cassiopeia as cas
from cassiopeia.data import utilities as data_utilities
from cassiopeia.data.CassiopeiaTree import (
    CassiopeiaTree,
    CassiopeiaTreeError,
    CassiopeiaTreeWarning,
)


class TestCassiopeiaTree(unittest.TestCase):
    def setUp(self):

        # test_nwk and test_network should both have the same topology
        self.test_nwk = "((node3,(node7,(node9,(node11,(node13,(node15,(node17,node18)node16)node14)node12)node10)node8)node4)node1,(node5,node6)node2)node0;"
        self.test_network = nx.DiGraph()
        self.test_network.add_edges_from(
            [
                ("node0", "node1"),
                ("node0", "node2"),
                ("node1", "node3"),
                ("node1", "node4"),
                ("node2", "node5"),
                ("node2", "node6"),
                ("node4", "node7"),
                ("node4", "node8"),
                ("node8", "node9"),
                ("node8", "node10"),
                ("node10", "node11"),
                ("node10", "node12"),
                ("node12", "node13"),
                ("node12", "node14"),
                ("node14", "node15"),
                ("node14", "node16"),
                ("node16", "node17"),
                ("node16", "node18"),
            ]
        )

        # this should obey PP for easy checking of ancestral states
        self.character_matrix = pd.DataFrame.from_dict(
            {
                "node3": [1, 0, 0, 0, 0, 0, 0, 0],
                "node7": [1, 1, 0, 0, 0, 0, 0, 0],
                "node9": [1, 1, 1, 0, 0, 0, 0, 0],
                "node11": [1, 1, 1, 1, 0, 0, 0, 0],
                "node13": [1, 1, 1, 1, 1, 0, 0, 0],
                "node15": [1, 1, 1, 1, 1, 1, 0, 0],
                "node17": [1, 1, 1, 1, 1, 1, 1, 0],
                "node18": [1, 1, 1, 1, 1, 1, 1, 1],
                "node5": [2, 0, 0, 0, 0, 0, 0, 0],
                "node6": [2, 2, 0, 0, 0, 0, 0, 0],
            },
            orient="index",
        )
        self.ambiguous_character_matrix = pd.DataFrame.from_dict(
            {
                "node3": [1, 0, 0, 0, 0, 0, 0, 0],
                "node7": [1, 1, 0, 0, 0, 0, 0, 0],
                "node9": [1, 1, 1, 0, 0, 0, 0, 0],
                "node11": [1, 1, 1, 1, 0, 0, 0, 0],
                "node13": [1, 1, 1, 1, 1, 0, 0, 0],
                "node15": [1, 1, 1, 1, 1, 1, 0, 0],
                "node17": [1, 1, 1, 1, 1, 1, 1, 0],
                "node18": [[1, 1, -1], [1, -1], [1, -1], [1, -1], [1, -1], [1, -1], [1, -1], [1, -1]],
                "node5": [2, 0, 0, 0, 0, 0, 0, 0],
                "node6": [2, 2, 0, 0, 0, 0, 0, 0],
            },
            orient="index",
        )

        # A simple balanced binary tree to test lineage pruning
        complete_binary = nx.balanced_tree(2, 3, create_using=nx.DiGraph())
        str_names = dict(
            zip(
                list(complete_binary.nodes),
                ["node" + str(i) for i in complete_binary.nodes],
            )
        )
        self.simple_complete_binary_tree = nx.relabel_nodes(
            complete_binary, str_names
        )

    def test_newick_to_networkx(self):

        network = data_utilities.newick_to_networkx(self.test_nwk)

        test_edges = [(u, v) for (u, v) in network.edges()]
        expected_edges = [(u, v) for (u, v) in self.test_network.edges()]
        for e in test_edges:
            self.assertIn(e, expected_edges)

    def test_newick_constructor(self):

        tree = cas.data.CassiopeiaTree(
            character_matrix=self.character_matrix, tree=self.test_nwk
        )

        test_edges = tree.edges
        expected_edges = [(u, v) for (u, v) in self.test_network.edges()]
        for e in test_edges:
            self.assertIn(e, expected_edges)

        self.assertEqual(tree.n_cell, 10)
        self.assertEqual(tree.n_character, 8)

        test_nodes = tree.nodes
        expected_nodes = [u for u in self.test_network.nodes()]
        self.assertEqual(len(test_nodes), len(expected_nodes))
        for n in test_nodes:
            self.assertIn(n, expected_nodes)

        self.assertEqual(tree.root, "node0")

        obs_leaves = tree.leaves
        expected_leaves = [
            n for n in self.test_network if self.test_network.out_degree(n) == 0
        ]
        self.assertEqual(len(obs_leaves), len(expected_leaves))
        for l in obs_leaves:
            self.assertIn(l, expected_leaves)

        obs_internal_nodes = tree.internal_nodes
        expected_internal_nodes = [
            n for n in self.test_network if self.test_network.out_degree(n) > 0
        ]
        self.assertEqual(len(obs_internal_nodes), len(expected_internal_nodes))
        for n in obs_internal_nodes:
            self.assertIn(n, expected_internal_nodes)

        obs_nodes = tree.nodes
        expected_nodes = [n for n in self.test_network]
        self.assertEqual(len(obs_nodes), len(expected_nodes))
        for n in obs_nodes:
            self.assertIn(n, expected_nodes)

    def test_networkx_constructor(self):

        tree = cas.data.CassiopeiaTree(
            character_matrix=self.character_matrix, tree=self.test_network
        )

        test_edges = tree.edges
        expected_edges = [(u, v) for (u, v) in self.test_network.edges()]
        for e in test_edges:
            self.assertIn(e, expected_edges)

        self.assertEqual(tree.n_cell, 10)
        self.assertEqual(tree.n_character, 8)

        test_nodes = tree.nodes
        expected_nodes = [u for u in self.test_network.nodes()]
        self.assertEqual(len(test_nodes), len(expected_nodes))
        for n in test_nodes:
            self.assertIn(n, expected_nodes)

        self.assertEqual(tree.root, "node0")

        obs_leaves = tree.leaves
        expected_leaves = [
            n for n in self.test_network if self.test_network.out_degree(n) == 0
        ]
        self.assertEqual(len(obs_leaves), len(expected_leaves))
        for l in obs_leaves:
            self.assertIn(l, expected_leaves)

        obs_internal_nodes = tree.internal_nodes
        expected_internal_nodes = [
            n for n in self.test_network if self.test_network.out_degree(n) > 0
        ]
        self.assertEqual(len(obs_internal_nodes), len(expected_internal_nodes))
        for n in obs_internal_nodes:
            self.assertIn(n, expected_internal_nodes)

        obs_nodes = tree.nodes
        expected_nodes = [n for n in self.test_network]
        self.assertEqual(len(obs_nodes), len(expected_nodes))
        for n in obs_nodes:
            self.assertIn(n, expected_nodes)

    def test_construction_without_character_matrix(self):

        tree = cas.data.CassiopeiaTree(tree=self.test_network)

        test_edges = tree.edges
        expected_edges = [(u, v) for (u, v) in self.test_network.edges()]
        for e in test_edges:
            self.assertIn(e, expected_edges)

        self.assertEqual(tree.n_cell, 10)
        self.assertEqual(tree.n_character, 0)

        test_nodes = tree.nodes
        expected_nodes = [u for u in self.test_network.nodes()]
        self.assertEqual(len(test_nodes), len(expected_nodes))
        for n in test_nodes:
            self.assertIn(n, expected_nodes)

        self.assertEqual(tree.root, "node0")

        obs_leaves = tree.leaves
        expected_leaves = [
            n for n in self.test_network if self.test_network.out_degree(n) == 0
        ]
        self.assertEqual(len(obs_leaves), len(expected_leaves))
        for l in obs_leaves:
            self.assertIn(l, expected_leaves)

        obs_internal_nodes = tree.internal_nodes
        expected_internal_nodes = [
            n for n in self.test_network if self.test_network.out_degree(n) > 0
        ]
        self.assertEqual(len(obs_internal_nodes), len(expected_internal_nodes))
        for n in obs_internal_nodes:
            self.assertIn(n, expected_internal_nodes)

        obs_nodes = tree.nodes
        expected_nodes = [n for n in self.test_network]
        self.assertEqual(len(obs_nodes), len(expected_nodes))
        for n in obs_nodes:
            self.assertIn(n, expected_nodes)

    def test_n_cell_uses_current_character_matrix(self):
        tree = cas.data.CassiopeiaTree(
            character_matrix=self.character_matrix, tree=self.test_network
        )
        tree.remove_leaf_and_prune_lineage('node3')
        self.assertEqual(tree.n_cell, 9)

    def test_get_children(self):

        tree = cas.data.CassiopeiaTree(
            character_matrix=self.character_matrix, tree=self.test_network
        )

        obs_children = tree.children("node14")
        expected_children = ["node15", "node16"]
        self.assertCountEqual(obs_children, expected_children)

        obs_children = tree.children("node5")
        self.assertEqual(len(obs_children), 0)

    def test_character_state_assignments_at_leaves(self):

        tree = cas.data.CassiopeiaTree(
            character_matrix=self.character_matrix, tree=self.test_nwk
        )

        obs_states = tree.get_character_states("node5")
        expected_states = self.character_matrix.loc["node5"].to_list()
        self.assertCountEqual(obs_states, expected_states)

        obs_state = tree.get_character_states("node3")[0]
        self.assertEqual(obs_state, 1)

        obs_states = tree.get_character_states("node0")
        self.assertCountEqual(obs_states, [])

    def test_root_and_leaf_indicators(self):

        tree = cas.data.CassiopeiaTree(
            character_matrix=self.character_matrix, tree=self.test_network
        )

        self.assertTrue(tree.is_root("node0"))
        self.assertFalse(tree.is_root("node5"))

        self.assertTrue(tree.is_leaf("node5"))
        self.assertFalse(tree.is_leaf("node10"))

    def test_depth_first_traversal(self):

        tree = cas.data.CassiopeiaTree(
            character_matrix=self.character_matrix, tree=self.test_network
        )

        obs_ordering = tree.depth_first_traverse_nodes(
            source="node0", postorder=True
        )
        expected_ordering = [
            "node3",
            "node7",
            "node9",
            "node11",
            "node13",
            "node15",
            "node17",
            "node18",
            "node16",
            "node14",
            "node12",
            "node10",
            "node8",
            "node4",
            "node1",
            "node5",
            "node6",
            "node2",
            "node0",
        ]
        self.assertCountEqual([n for n in obs_ordering], expected_ordering)

        obs_ordering = tree.depth_first_traverse_nodes(
            source="node14", postorder=True
        )
        expected_ordering = ["node15", "node17", "node18", "node16", "node14"]
        self.assertCountEqual([n for n in obs_ordering], expected_ordering)

        obs_ordering = tree.depth_first_traverse_nodes(
            source="node0", postorder=False
        )
        expected_ordering = [
            "node0",
            "node1",
            "node3",
            "node4",
            "node7",
            "node8",
            "node9",
            "node10",
            "node11",
            "node12",
            "node13",
            "node14",
            "node15",
            "node16",
            "node17",
            "node18",
            "node2",
            "node5",
            "node6",
        ]
        self.assertCountEqual([n for n in obs_ordering], expected_ordering)

    def test_depth_first_traversal_edges(self):

        tree = cas.data.CassiopeiaTree(
            character_matrix=self.character_matrix, tree=self.test_network
        )

        obs_ordering = tree.depth_first_traverse_edges(source="node0")
        expected_ordering = [
            ("node0", "node1"),
            ("node1", "node3"),
            ("node1", "node4"),
            ("node4", "node7"),
            ("node4", "node8"),
            ("node8", "node9"),
            ("node8", "node10"),
            ("node10", "node11"),
            ("node10", "node12"),
            ("node12", "node13"),
            ("node12", "node14"),
            ("node14", "node15"),
            ("node14", "node16"),
            ("node16", "node17"),
            ("node16", "node18"),
            ("node0", "node2"),
            ("node2", "node5"),
            ("node2", "node6"),
        ]
        self.assertCountEqual(obs_ordering, expected_ordering)

    def test_get_leaves_in_subtree(self):

        tree = cas.data.CassiopeiaTree(
            character_matrix=self.character_matrix, tree=self.test_network
        )

        obs_leaves = tree.leaves_in_subtree("node0")
        self.assertCountEqual(obs_leaves, tree.leaves)

        obs_leaves = tree.leaves_in_subtree("node14")
        expected_leaves = ["node15", "node17", "node18"]
        self.assertCountEqual(obs_leaves, expected_leaves)

    def test_reconstruct_ancestral_states(self):

        tree = cas.data.CassiopeiaTree(
            character_matrix=self.character_matrix, tree=self.test_network
        )

        tree.reconstruct_ancestral_characters()

        self.assertCountEqual(
            tree.get_character_states("node0"), [0, 0, 0, 0, 0, 0, 0, 0]
        )
        self.assertCountEqual(
            tree.get_character_states("node2"), [2, 0, 0, 0, 0, 0, 0, 0]
        )
        self.assertCountEqual(
            tree.get_character_states("node10"), [1, 1, 1, 1, 0, 0, 0, 0]
        )

    def test_get_mutations_along_edge(self):

        tree = cas.data.CassiopeiaTree(
            character_matrix=self.character_matrix, tree=self.test_network
        )

        tree.reconstruct_ancestral_characters()

        edge_of_interest = ("node4", "node8")
        expected_mutations = [(2, 1)]
        observed_mutations = tree.get_mutations_along_edge("node4", "node8")

        self.assertCountEqual(expected_mutations, observed_mutations)

        self.assertRaises(
            CassiopeiaTreeError, tree.get_mutations_along_edge, "node4", "node6"
        )

    def test_depth_calculations_on_tree(self):

        tree = cas.data.CassiopeiaTree(
            character_matrix=self.character_matrix, tree=self.test_network
        )

        mean_depth = tree.get_mean_depth_of_tree()
        self.assertEqual(mean_depth, 4.7)

        max_depth = tree.get_max_depth_of_tree()
        self.assertEqual(max_depth, 8)

    def test_relabel_nodes_in_network(self):

        tree = cas.data.CassiopeiaTree(
            character_matrix=self.character_matrix, tree=self.test_network
        )

        relabel_map = {"node0": "root", "node1": "child1", "node2": "child2"}
        tree.relabel_nodes(relabel_map)

        self.assertIn("root", tree.nodes)
        self.assertNotIn("node0", tree.nodes)

        expected_children = ["child1", "child2"]
        observed_children = tree.children("root")
        self.assertCountEqual(expected_children, observed_children)

        self.assertIn("node8", tree.nodes)

    def test_change_time_of_node(self):

        tree = cas.data.CassiopeiaTree(
            character_matrix=self.character_matrix, tree=self.test_network
        )

        self.assertEqual(tree.get_time("node16"), 7)

        self.assertRaises(CassiopeiaTreeError, tree.set_time, "node16", 20)

        tree.set_time("node16", 7.5)
        self.assertEqual(tree.get_time("node16"), 7.5)
        self.assertEqual(tree.get_time("node17"), 8)
        self.assertEqual(tree.get_time("node18"), 8)

        # make sure edges are adjusted accordingly
        self.assertEqual(tree.get_branch_length("node14", "node16"), 1.5)
        self.assertEqual(tree.get_branch_length("node16", "node17"), 0.5)

        self.assertRaises(CassiopeiaTreeError, tree.set_time, "node14", 1)

    def test_change_branch_length(self):

        tree = cas.data.CassiopeiaTree(
            character_matrix=self.character_matrix, tree=self.test_network
        )

        self.assertEqual(tree.get_branch_length("node12", "node14"), 1)

        tree.set_branch_length("node12", "node14", 0.5)

        # make sure nodes affected have adjusted their edges
        node_to_time = {
            "node14": 5.5,
            "node15": 6.5,
            "node16": 6.5,
            "node17": 7.5,
            "node18": 7.5,
        }
        for n in node_to_time:
            self.assertEqual(node_to_time[n], tree.get_time(n))

        self.assertRaises(
            CassiopeiaTreeError, tree.set_branch_length, "node14", "node6", 10.0
        )
        self.assertRaises(
            CassiopeiaTreeError, tree.set_branch_length, "node12", "node14", -1
        )

    def test_set_states_with_pandas_dataframe(self):

        tree = cas.data.CassiopeiaTree(tree=self.test_network)

        self.assertRaises(
            CassiopeiaTreeError,
            tree.set_character_states,
            "node5",
            [2, 0, 3, 0, 0, 0, 0, 0],
        )

        self.assertRaises(
            CassiopeiaTreeError,
            tree.initialize_character_states_at_leaves,
            {"node5": [2, 0, 3, 0, 0, 0, 0, 0]},
        )

        tree.initialize_character_states_at_leaves(self.character_matrix)

        self.assertCountEqual(
            tree.get_character_states("node5"), [2, 0, 0, 0, 0, 0, 0, 0]
        )
        self.assertCountEqual(tree.get_character_states("node0"), [])
        tree.set_character_states("node0", [0, 0, 0, 0, 0, 0, 0, 0])

        self.assertCountEqual(
            tree.get_character_states("node0"), [0, 0, 0, 0, 0, 0, 0, 0]
        )

        observed_character_matrix = tree.get_original_character_matrix()
        pd.testing.assert_frame_equal(
            observed_character_matrix, self.character_matrix
        )

        tree.set_character_states("node5", [2, 0, 3, 0, 0, 0, 0, 0])
        self.assertCountEqual(
            tree.get_character_states("node5"), [2, 0, 3, 0, 0, 0, 0, 0]
        )

        observed_character_matrix = tree.get_original_character_matrix()
        pd.testing.assert_frame_equal(
            observed_character_matrix, self.character_matrix
        )

        observed_character_matrix = tree.get_current_character_matrix()
        expected_character_matrix = self.character_matrix.copy()
        expected_character_matrix.loc["node5"] = [2, 0, 3, 0, 0, 0, 0, 0]
        pd.testing.assert_frame_equal(
            observed_character_matrix, expected_character_matrix
        )

    def test_set_states_with_dictionary(self):

        tree = cas.data.CassiopeiaTree(tree=self.test_network)

        character_dictionary = {}
        for ind in self.character_matrix.index:
            character_dictionary[ind] = self.character_matrix.loc[ind].tolist()

        tree.initialize_character_states_at_leaves(character_dictionary)
        self.assertCountEqual(
            tree.get_character_states("node5"), [2, 0, 0, 0, 0, 0, 0, 0]
        )
        self.assertCountEqual(tree.get_character_states("node0"), [])

    def test_set_all_states(self):

        tree = cas.data.CassiopeiaTree(tree=self.test_network)

        self.assertRaises(
            CassiopeiaTreeError,
            tree.initialize_all_character_states,
            {"node0": [0, 0, 0, 0, 0, 0, 0, 0]},
        )

        character_mapping = {}
        for node in tree.nodes:
            if tree.is_leaf(node):
                character_mapping[node] = [1]
            else:
                character_mapping[node] = [0]

        tree.initialize_all_character_states(character_mapping)

        self.assertCountEqual(tree.get_character_states("node0"), [0])
        self.assertCountEqual(tree.get_character_states("node5"), [1])

    def test_clear_cache(self):

        tree = cas.data.CassiopeiaTree(tree=self.test_network)

        self.assertEqual(tree.root, "node0")

        new_network = nx.DiGraph()
        new_network.add_edges_from([("a", "b"), ("b", "c")])
        tree.populate_tree(new_network)
        self.assertFalse(tree.root == "node0")

        self.assertEqual(tree.root, "a")
        self.assertCountEqual(tree.leaves, ["c"])

    def test_check_internal_node(self):

        tree = cas.data.CassiopeiaTree(tree=self.test_network)

        self.assertTrue(tree.is_internal_node("node10"))
        self.assertTrue(tree.is_internal_node("node0"))
        self.assertFalse(tree.is_internal_node("node5"))

    def test_uninitialized_tree_raises_error(self):
        r"""
        Methods of the CassiopeiaTree that operate on the tree (as opposed to,
        say, just the character matrix) require that the tree has been
        initialized, and should raise an error otherwise. Here we make sure
        that one such method raises the error. It is a very minimal test.
        """
        tree = cas.data.CassiopeiaTree(character_matrix=self.character_matrix)
        with self.assertRaises(CassiopeiaTreeError):
            tree.root

    def test_cache_internals_not_exposed(self):
        r"""
        The CassiopeiaTree should not expose the lists in the cache. It should
        only return copies.
        """
        tree = cas.data.CassiopeiaTree(tree=self.test_network)
        for method in [
            CassiopeiaTree.leaves,
            CassiopeiaTree.internal_nodes,
            CassiopeiaTree.nodes,
            CassiopeiaTree.edges,
        ]:
            res = method.fget(tree)  # Should return a COPY of the list
            res.clear()  # Thus, this should NOT clear the cache's internal list
            assert len(method.fget(tree)) > 0

    def test_tree_topology_not_exposed(self):
        r"""
        When the CassiopeiaTree is created with a networkx.DiGraph object, a
        COPY of the networkx.DiGraph object should be stored internally, to
        avoid aliasing issues.
        """
        tree1 = cas.data.CassiopeiaTree(tree=self.test_network)
        tree2 = cas.data.CassiopeiaTree(tree=self.test_network)
        a_leaf = tree1.leaves[0]
        tree1.set_time(a_leaf, 1234)  # Should NOT modify tree2!
        assert tree2.get_time(a_leaf) != 1234

    def test_set_dissimilarity_map(self):

        dissimilarity_map = pd.DataFrame.from_dict(
            {
                "a": [0, 1, 2, 3, 4],
                "b": [0, 0, 2, 3, 4],
                "c": [0, 0, 0, 4, 4],
                "d": [0, 0, 0, 0, 4],
                "e": [0, 0, 0, 0, 0],
            },
            orient="index",
        )

        tree = cas.data.CassiopeiaTree(dissimilarity_map=dissimilarity_map)

        observed_dissimilarity_map = tree.get_dissimilarity_map()
        pd.testing.assert_frame_equal(
            observed_dissimilarity_map, dissimilarity_map
        )

        def delta_fn(
            x: np.array,
            y: np.array,
            missing_state: int,
            priors: Optional[Dict[int, Dict[int, float]]],
        ):
            d = 0
            for i in range(len(x)):
                if x[i] != y[i]:
                    d += 1
            return d

        tree = cas.data.CassiopeiaTree(self.character_matrix)
        tree_numba = cas.data.CassiopeiaTree(self.character_matrix)
        tree.compute_dissimilarity_map(delta_fn)
        tree_numba.compute_dissimilarity_map(delta_fn, numbaize=False)
        observed_dissimilarity_map = tree.get_dissimilarity_map()
        pd.testing.assert_frame_equal(
            observed_dissimilarity_map, tree_numba.get_dissimilarity_map()
        )

        expected_dissimilarity_map = pd.DataFrame.from_dict(
            {
                "node3": [0, 1, 2, 3, 4, 5, 6, 7, 1, 2],
                "node7": [1, 0, 1, 2, 3, 4, 5, 6, 2, 2],
                "node9": [2, 1, 0, 1, 2, 3, 4, 5, 3, 3],
                "node11": [3, 2, 1, 0, 1, 2, 3, 4, 4, 4],
                "node13": [4, 3, 2, 1, 0, 1, 2, 3, 5, 5],
                "node15": [5, 4, 3, 2, 1, 0, 1, 2, 6, 6],
                "node17": [6, 5, 4, 3, 2, 1, 0, 1, 7, 7],
                "node18": [7, 6, 5, 4, 3, 2, 1, 0, 8, 8],
                "node5": [1, 2, 3, 4, 5, 6, 7, 8, 0, 1],
                "node6": [2, 2, 3, 4, 5, 6, 7, 8, 1, 0],
            },
            orient="index",
            columns=[
                "node3",
                "node7",
                "node9",
                "node11",
                "node13",
                "node15",
                "node17",
                "node18",
                "node5",
                "node6",
            ],
            dtype=np.float64,
        )

        pd.testing.assert_frame_equal(
            observed_dissimilarity_map, expected_dissimilarity_map
        )

        tree = cas.data.CassiopeiaTree(self.character_matrix)
        self.assertWarns(
            CassiopeiaTreeWarning, tree.set_dissimilarity_map, dissimilarity_map
        )

    def test_character_matrix_index_not_strings(self):
        cm = pd.DataFrame.from_dict(
            {
                1: [5, 0, 1, 2, -1],
                "c2": [0, 0, 3, 2, -1],
                "c3": [-1, 4, 0, 2, 2],
                "c4": [4, 4, 1, 2, 0],
            },
            orient="index",
            columns=["a", "b", "c", "d", "e"],
        )

        with self.assertRaises(CassiopeiaTreeError):
            vg_tree = cas.data.CassiopeiaTree(cm, missing_state_indicator=-1)

    def test_register_data_with_tree(self):
        complete_binary = nx.balanced_tree(2, 2, create_using=nx.DiGraph())
        str_names = dict(
            zip(
                list(complete_binary.nodes),
                ["node" + str(i) for i in complete_binary.nodes],
            )
        )
        small_complete_binary_tree = nx.relabel_nodes(
            complete_binary, str_names
        )

        cas_tree = cas.data.CassiopeiaTree(
            tree=small_complete_binary_tree
        )

        cm = pd.DataFrame.from_dict(
            {
                "node3": [5, 0, 1, 2, -1],
                "node4": [0, 0, 3, 2, -1],
                "node5": [-1, 4, 0, 2, 2],
                "node6": [4, 4, 1, 2, 0]
            },
            orient="index",
            columns=["a", "b", "c", "d", "e"],
        )

        cas_tree.set_character_matrix(cm)
        delta = pd.DataFrame.from_dict(
            {
                "node3": [0, 15, 21, 17],
                "node4": [15, 0, 10, 6],
                "node5": [21, 10, 0, 10],
                "node6": [17, 6, 10, 0],
            },
            orient="index",
            columns=["node3", "node4", "node5", "node6"],
        )
        cas_tree.set_dissimilarity_map(delta)
        cas_tree.remove_leaf_and_prune_lineage("node5")

        self.assertEqual(set(cas_tree.get_current_character_matrix().index), set(["node3", "node4", "node6"]))
        self.assertEqual(set(cas_tree.get_dissimilarity_map().index), set(["node3", "node4", "node6"]))
        self.assertEqual(set(cas_tree.get_dissimilarity_map().columns), set(["node3", "node4", "node6"]))

    def test_remove_leaf_and_prune_lineage_all(self):
        """Tests the case where all lineages are removed and pruned."""
        cas_tree = cas.data.CassiopeiaTree(
            tree=self.simple_complete_binary_tree
        )
        for i in cas_tree.leaves:
            cas_tree.remove_leaf_and_prune_lineage(i)

        self.assertEqual(cas_tree.nodes, ["node0"])
        self.assertEqual(cas_tree.edges, [])

    def test_remove_leaf_and_prune_lineage_some(self):
        """Tests a case where some lineages are removed"""
        cas_tree = cas.data.CassiopeiaTree(
            tree=self.simple_complete_binary_tree
        )
        for u, v in cas_tree.edges:
            cas_tree.set_branch_length(u, v, 1.5)
        cas_tree.remove_leaf_and_prune_lineage("node11")
        cas_tree.remove_leaf_and_prune_lineage("node13")
        cas_tree.remove_leaf_and_prune_lineage("node14")

        expected_edges = [
            ("node0", "node1"),
            ("node0", "node2"),
            ("node1", "node3"),
            ("node1", "node4"),
            ("node2", "node5"),
            ("node3", "node7"),
            ("node3", "node8"),
            ("node4", "node9"),
            ("node4", "node10"),
            ("node5", "node12"),
        ]
        self.assertEqual(cas_tree.edges, expected_edges)
        for u, v in cas_tree.edges:
            self.assertEqual(cas_tree.get_branch_length(u, v), 1.5)

        expected_times = {
            "node0": 0.0,
            "node1": 1.5,
            "node2": 1.5,
            "node3": 3.0,
            "node4": 3.0,
            "node5": 3.0,
            "node7": 4.5,
            "node8": 4.5,
            "node9": 4.5,
            "node10": 4.5,
            "node12": 4.5
        }
        for u in cas_tree.nodes:
            self.assertEqual(
                cas_tree.get_time(u), expected_times[u]
            )

    def test_remove_leaf_and_prune_lineage_one_side(self):
        """Tests a case where the entire one side of a tree is removed."""
        cas_tree = cas.data.CassiopeiaTree(
            tree=self.simple_complete_binary_tree
        )
        for i in range(7, 11):
            cas_tree.remove_leaf_and_prune_lineage("node" + str(i))

        expected_edges = [
            ("node0", "node2"),
            ("node2", "node5"),
            ("node2", "node6"),
            ("node5", "node11"),
            ("node5", "node12"),
            ("node6", "node13"),
            ("node6", "node14"),
        ]
        self.assertEqual(cas_tree.edges, expected_edges)

    def test_collapse_unifurcations_source(self):
        """Tests a case where a non-root source is provided."""
        tree = nx.DiGraph()
        tree.add_nodes_from(list(range(6)))
        tree.add_edges_from([(0, 1), (1, 2), (2, 3), (2, 4), (3, 5)])
        str_names = dict(
            zip(list(tree.nodes), ["node" + str(i) for i in tree.nodes])
        )
        tree = nx.relabel_nodes(tree, str_names)
        cas_tree = cas.data.CassiopeiaTree(tree=tree)
        for u, v in cas_tree.edges:
            cas_tree.set_branch_length(u, v, 1.5)

        cas_tree.collapse_unifurcations(source="node1")

        expected_edges = {
            ("node0", "node1"): 1.5,
            ("node1", "node4"): 3.0,
            ("node1", "node5"): 4.5,
        }
        self.assertEqual(set(cas_tree.edges), set(expected_edges.keys()))
        for u, v in cas_tree.edges:
            self.assertEqual(
                cas_tree.get_branch_length(u, v), expected_edges[(u, v)]
            )

        expected_times = {
            "node0": 0.0,
            "node1": 1.5,
            "node4": 4.5,
            "node5": 6.0
        }
        for u in cas_tree.nodes:
            self.assertEqual(
                cas_tree.get_time(u), expected_times[u]
            )


    def test_collapse_unifurcations(self):
        """Tests a general case with unifurcations throughout the tree."""
        tree = nx.DiGraph()
        tree.add_nodes_from(list(range(10)))
        tree.add_edges_from(
            [
                (0, 1),
                (0, 2),
                (2, 3),
                (3, 4),
                (2, 5),
                (5, 6),
                (6, 7),
                (6, 8),
                (2, 9),
            ]
        )
        str_names = dict(
            zip(list(tree.nodes), ["node" + str(i) for i in tree.nodes])
        )
        tree = nx.relabel_nodes(tree, str_names)
        cas_tree = cas.data.CassiopeiaTree(tree=tree)
        for u, v in cas_tree.edges:
            cas_tree.set_branch_length(u, v, 1.5)

        cas_tree.collapse_unifurcations()
        expected_edges = {
            ("node0", "node1"): 1.5,
            ("node0", "node2"): 1.5,
            ("node2", "node9"): 1.5,
            ("node2", "node4"): 3.0,
            ("node2", "node6"): 3.0,
            ("node6", "node7"): 1.5,
            ("node6", "node8"): 1.5,
        }
        self.assertEqual(set(cas_tree.edges), set(expected_edges.keys()))
        for u, v in cas_tree.edges:
            self.assertEqual(
                cas_tree.get_branch_length(u, v), expected_edges[(u, v)]
            )

        expected_times = {
            "node0": 0.0,
            "node1": 1.5,
            "node2": 1.5,
            "node9": 3.0,
            "node4": 4.5,
            "node6": 4.5,
            "node7": 6.0,
            "node8": 6.0
        }
        for u in cas_tree.nodes:
            self.assertEqual(
                cas_tree.get_time(u), expected_times[u]
            )

    def test_collapse_unifurcations_long_root_unifurcation(self):
        """Tests a case where there is a long chain at the root."""
        tree = nx.DiGraph()
        tree.add_nodes_from(list(range(15)))
        tree.add_edges_from(
            [
                (0, 1),
                (1, 2),
                (2, 3),
                (3, 4),
                (3, 5),
                (4, 6),
                (6, 7),
                (6, 8),
                (5, 9),
                (5, 10),
                (5, 11),
                (10, 12),
                (12, 13),
                (13, 14),
            ]
        )
        str_names = dict(
            zip(list(tree.nodes), ["node" + str(i) for i in tree.nodes])
        )
        tree = nx.relabel_nodes(tree, str_names)
        cas_tree = cas.data.CassiopeiaTree(tree=tree)
        for u, v in cas_tree.edges:
            cas_tree.set_branch_length(u, v, 1.5)

        cas_tree.collapse_unifurcations()

        expected_edges = {
            ("node0", "node5"): 6.0,
            ("node0", "node6"): 7.5,
            ("node5", "node9"): 1.5,
            ("node5", "node11"): 1.5,
            ("node5", "node14"): 6.0,
            ("node6", "node7"): 1.5,
            ("node6", "node8"): 1.5,
        }
        self.assertEqual(set(cas_tree.edges), set(expected_edges.keys()))
        for u, v in cas_tree.edges:
            self.assertEqual(
                cas_tree.get_branch_length(u, v), expected_edges[(u, v)]
            )

        expected_times = {
            "node0": 0.0,
            "node5": 6.0,
            "node6": 7.5,
            "node9": 7.5,
            "node7": 9.0,
            "node8": 9.0,
            "node11": 7.5,
            "node14": 12.0
        }
        for u in cas_tree.nodes:
            self.assertEqual(
                cas_tree.get_time(u), expected_times[u]
            )

    def test_mutationless_edge_collapse_1(self):
        tree = nx.DiGraph()
        for i in range(7):
            tree.add_node(str(i))
        tree.add_edge("4", "0")
        tree.add_edge("4", "1")
        tree.add_edge("5", "2")
        tree.add_edge("5", "3")
        tree.add_edge("6", "4")
        tree.add_edge("6", "5")
        character_matrix = pd.DataFrame.from_dict(
            {
                "0": [1, 0, 3, 4, 5],
                "1": [1, 0, 3, 3, -1],
                "2": [1, 2, 3, 0, -1],
                "3": [1, 0, 3, 0, -1],
            },
            orient="index",
            columns=["a", "b", "c", "d", "e"],
        )
        cas_tree = cas.data.CassiopeiaTree(character_matrix=character_matrix, tree=tree)
        cas_tree.collapse_mutationless_edges(infer_ancestral_characters=True)

        new_map = {}
        for i in cas_tree.nodes:
            new_map[i] = (
                "|".join([str(c) for c in cas_tree.get_character_states(i)]) + f",{i}"
            )
        cas_tree.relabel_nodes(new_map)

        expected_nodes = set(
            [
                "1|0|3|4|5,0",
                "1|0|3|3|-1,1",
                "1|2|3|0|-1,2",
                "1|0|3|0|-1,3",
                "1|0|3|0|-1,5",
                "1|0|3|0|5,6",
            ]
        )

        expected_edges = set(
            [
                ("1|0|3|0|5,6", "1|0|3|4|5,0"),
                ("1|0|3|0|5,6", "1|0|3|3|-1,1"),
                ("1|0|3|0|-1,5", "1|0|3|0|-1,3"),
                ("1|0|3|0|-1,5", "1|2|3|0|-1,2"),
                ("1|0|3|0|5,6", "1|0|3|0|-1,5"),
            ]
        )

        self.assertEqual(set(cas_tree.nodes), expected_nodes)
        self.assertEqual(set(cas_tree.edges), expected_edges)

    def test_mutationless_edge_collapse_2(self):
        tree = nx.DiGraph()
        for i in range(7):
            tree.add_node(str(i))
        tree.add_edge("4", "0")
        tree.add_edge("4", "1")
        tree.add_edge("5", "3")
        tree.add_edge("5", "4")
        tree.add_edge("6", "5")
        tree.add_edge("6", "2")
        tree.add_edge("7", "6")
        character_matrix = pd.DataFrame.from_dict(
            {
                "0": [1, 0, 3, 4, 5],
                "1": [1, 0, 3, 3, -1],
                "2": [1, 2, 3, 0, -1],
                "3": [1, 0, 3, 0, -1],
            },
            orient="index",
            columns=["a", "b", "c", "d", "e"],
        )
        cas_tree = cas.data.CassiopeiaTree(character_matrix=character_matrix, tree=tree)
        cas_tree.collapse_mutationless_edges(infer_ancestral_characters=True)

        new_map = {}
        for i in cas_tree.nodes:
            new_map[i] = (
                "|".join([str(c) for c in cas_tree.get_character_states(i)]) + f",{i}"
            )
        cas_tree.relabel_nodes(new_map)

        expected_nodes = set(
            [
                "1|0|3|4|5,0",
                "1|0|3|3|-1,1",
                "1|2|3|0|-1,2",
                "1|0|3|0|-1,3",
                "1|0|3|0|5,7",
            ]
        )

        expected_edges = set(
            [
                ("1|0|3|0|5,7", "1|0|3|4|5,0"),
                ("1|0|3|0|5,7", "1|0|3|3|-1,1"),
                ("1|0|3|0|5,7", "1|2|3|0|-1,2"),
                ("1|0|3|0|5,7", "1|0|3|0|-1,3"),
            ]
        )

        self.assertEqual(set(cas_tree.nodes), expected_nodes)
        self.assertEqual(set(cas_tree.edges), expected_edges)

    def test_mutationless_edge_collapse_ground_tree(self):
        tree = nx.DiGraph()
        for i in range(7):
            tree.add_node(str(i))
        tree.add_edge("5", "0")
        tree.add_edge("5", "1")
        tree.add_edge("6", "3")
        tree.add_edge("6", "5")
        tree.add_edge("7", "2")
        tree.add_edge("7", "4")
        tree.add_edge("8", "6")
        tree.add_edge("8", "7")

        cas_tree = cas.data.CassiopeiaTree(tree=tree)
        for u, v in cas_tree.edges:
            cas_tree.set_branch_length(u, v, 1.5)

        character_states = {
            "0": [-1, 1, 0],
            "1": [-1, -1, 0],
            "2": [1, 1, 0],
            "3": [3, 1, 0],
            "4": [0, 1, 1],
            "5": [-1, 1, 0],
            "6": [0, 1, 0],
            "7": [0, 1, 0],
            "8": [0, 1, 0]
        }

        cas_tree.initialize_all_character_states(character_states)
        cas_tree.collapse_mutationless_edges(infer_ancestral_characters=False)

        new_map = {}
        for i in cas_tree.nodes:
            new_map[i] = (
                "|".join([str(c) for c in cas_tree.get_character_states(i)]) + f",{i}"
            )
        cas_tree.relabel_nodes(new_map)

        expected_edges = {
            ("0|1|0,8", "0|1|1,4"): 3.0,
            ("0|1|0,8", "1|1|0,2"): 3.0,
            ("0|1|0,8", "3|1|0,3"): 3.0,
            ("0|1|0,8", "-1|1|0,5"): 3.0,
            ("-1|1|0,5", "-1|1|0,0"): 1.5,
            ("-1|1|0,5", "-1|-1|0,1"): 1.5,
        }
        self.assertEqual(set(cas_tree.edges), set(expected_edges.keys()))
        for u, v in cas_tree.edges:
            self.assertEqual(cas_tree.get_branch_length(u,v), expected_edges[(u,v)])

        expected_times = {
            "0|1|1,4": 3.0,
            "1|1|0,2": 3.0,
            "3|1|0,3": 3.0,
            "-1|1|0,5": 3.0,
            "-1|1|0,0": 4.5,
            "-1|-1|0,1": 4.5,
            "0|1|0,8": 0.0
        }
        for u in cas_tree.nodes:
            self.assertEqual(cas_tree.get_time(u), expected_times[u])

    def test_set_and_add_attribute(self):

        tree = cas.data.CassiopeiaTree(
            character_matrix=self.character_matrix, tree=self.test_network
        )

        tree.set_attribute("node3", "test_attribute", 5)
        tree.set_attribute("node5", "test_attribute", 10)

        self.assertEqual(5, tree.get_attribute("node3", "test_attribute"))
        self.assertEqual(10, tree.get_attribute("node5", "test_attribute"))

        self.assertRaises(CassiopeiaTreeError, tree.get_attribute, "node10", "test_attribute")

    def test_filter_nodes(self):

        tree = cas.data.CassiopeiaTree(tree=self.test_network)

        for n in tree.depth_first_traverse_nodes(postorder=False):
            if tree.is_root(n):
                tree.set_attribute(n, "depth", 0)
                continue
            tree.set_attribute(n, "depth", tree.get_attribute(tree.parent(n), "depth")+1)

        nodes = tree.filter_nodes(lambda x: tree.get_attribute(x, "depth") == 2)
        expected_nodes = ["node5", "node6", "node3", "node4"]

        self.assertCountEqual(nodes, expected_nodes)

    def test_get_all_ancestors(self):

        tree = cas.data.CassiopeiaTree(tree=self.test_network)

        ancestors = tree.get_all_ancestors("node3")
        expected_ancestors = ["node1", "node0"]

        self.assertCountEqual(expected_ancestors, ancestors)

        ancestors = tree.get_all_ancestors("node0")
        self.assertEqual(0, len(ancestors))

    def test_find_lcas_of_pairs(self):

        tree = cas.data.CassiopeiaTree(tree=self.test_network)

        pair = [("node3", "node4")]
        lcas = list(tree.find_lcas_of_pairs(pairs=pair))

        self.assertEqual("node1", lcas[0][1])

        pairs = [("node3", "node4"), ("node5", "node1")]
        lcas = tree.find_lcas_of_pairs(pairs=pairs)

        expected_lcas = {
            ("node3", "node4"): "node1",
            ("node5", "node1"): "node0"
        }
        for lca in lcas:
            self.assertEqual(expected_lcas[lca[0]], lca[1])

<<<<<<< HEAD
=======
    def test_is_ambiguous(self):
        tree = cas.data.CassiopeiaTree(
            character_matrix=self.ambiguous_character_matrix,
            tree=self.test_network
        )
        self.assertTrue(tree.is_ambiguous("node18"))
        self.assertFalse(tree.is_ambiguous("node17"))

>>>>>>> 01be2bf7
    def test_collapse_ambiguous_characters(self):
        # Trees with no ambiguous characters should not be changed
        tree = cas.data.CassiopeiaTree(
            character_matrix=self.character_matrix, tree=self.test_network
        )
        tree.collapse_ambiguous_characters()
        pd.testing.assert_frame_equal(
            tree.get_current_character_matrix(), self.character_matrix
        )

        ambiguous_tree = cas.data.CassiopeiaTree(
            character_matrix=self.ambiguous_character_matrix,
            tree=self.test_network
        )
        ambiguous_tree.collapse_ambiguous_characters()
        current_character_matrix = ambiguous_tree.get_current_character_matrix()
        self.assertEqual(
            list(ambiguous_tree.get_character_states("node18")),
            [[1, -1], [1, -1], [1, -1], [1, -1], [1, -1], [1, -1], [1, -1], [1, -1]]
        )
        for leaf in ambiguous_tree.leaves:
            if leaf != "node18":
                pd.testing.assert_series_equal(
                    current_character_matrix.loc[leaf],
                    self.ambiguous_character_matrix.loc[leaf]
                )

    def test_resolve_ambiguous_characters(self):
        # Trees with no ambiguous characters should not be changed
        tree = cas.data.CassiopeiaTree(
            character_matrix=self.character_matrix, tree=self.test_network
        )
        tree.resolve_ambiguous_characters(lambda state: state[0])
        pd.testing.assert_frame_equal(
            tree.get_current_character_matrix(), self.character_matrix
        )

        ambiguous_tree = cas.data.CassiopeiaTree(
            character_matrix=self.ambiguous_character_matrix,
            tree=self.test_network
        )
        ambiguous_tree.resolve_ambiguous_characters(lambda state: state[0])
        current_character_matrix = ambiguous_tree.get_current_character_matrix()
        self.assertEqual(
            list(ambiguous_tree.get_character_states("node18")),
            [1, 1, 1, 1, 1, 1, 1, 1]
        )
        for leaf in ambiguous_tree.leaves:
            if leaf != "node18":
                pd.testing.assert_series_equal(
                    current_character_matrix.loc[leaf],
                    self.ambiguous_character_matrix.loc[leaf].astype(int)
                )

    def test_get_newick_raises_on_comma(self):
        tree = cas.data.CassiopeiaTree(tree=self.test_network)
        tree.relabel_nodes({"node18": "name,with,comma"})
        with self.assertRaises(CassiopeiaTreeError):
            tree.get_newick()

    def test_add_leaf(self):
        tree = cas.data.CassiopeiaTree(
            character_matrix=self.character_matrix, tree=self.test_network
        )
        with self.assertRaises(CassiopeiaTreeError):
            tree.add_leaf("node18", "new_leaf")

        tree.add_leaf("node16", "new_leaf")
        self.assertIn("new_leaf", tree.leaves)
        self.assertIn(("node16", "new_leaf"), tree.edges)
        self.assertEqual(tree.get_branch_length("node16", "new_leaf"), 0)
        self.assertEqual(tree.get_time("new_leaf"), tree.get_time("node16"))
        self.assertEqual(
            tree.get_character_states("new_leaf"), [-1] * tree.n_character
        )

    def test_find_lca(self):
        tree = cas.data.CassiopeiaTree(tree=self.test_network)
        self.assertEqual("node1", tree.find_lca("node3", "node4"))
        self.assertEqual("node0", tree.find_lca("node5", "node1"))
        self.assertEqual("node14", tree.find_lca("node17", "node18", "node15"))

    def test_get_distance(self):
        tree = cas.data.CassiopeiaTree(tree=self.test_network)
        self.assertEqual(tree.get_distance("node18", "node16"), 1)
        self.assertEqual(tree.get_distance("node18", "node17"), 2)
        self.assertEqual(tree.get_distance("node16", "node9"), 5)

    def test_get_distances(self):
        tree = cas.data.CassiopeiaTree(tree=self.test_network)
        expected_distances = {
            "node12": 0,

            # Nodes below
            "node13": 1,
            "node14": 1,
            "node15": 2,
            "node16": 2,
            "node17": 3,
            "node18": 3,

            # Nodes above
            "node11": 2,
            "node10": 1,
            "node9": 3,
            "node8": 2,
            "node7": 4,
            "node6": 7,
            "node5": 7,
            "node4": 3,
            "node3": 5,
            "node2": 6,
            "node1": 4,
            "node0": 5,
        }
        self.assertEqual(tree.get_distances("node12"), expected_distances)
        self.assertEqual(
            tree.get_distances("node12", leaves_only=True),
            {
                node: distance
                for node, distance in expected_distances.items()
                if tree.is_leaf(node)
            }
        )

if __name__ == "__main__":
    unittest.main()<|MERGE_RESOLUTION|>--- conflicted
+++ resolved
@@ -1248,8 +1248,6 @@
         for lca in lcas:
             self.assertEqual(expected_lcas[lca[0]], lca[1])
 
-<<<<<<< HEAD
-=======
     def test_is_ambiguous(self):
         tree = cas.data.CassiopeiaTree(
             character_matrix=self.ambiguous_character_matrix,
@@ -1258,7 +1256,6 @@
         self.assertTrue(tree.is_ambiguous("node18"))
         self.assertFalse(tree.is_ambiguous("node17"))
 
->>>>>>> 01be2bf7
     def test_collapse_ambiguous_characters(self):
         # Trees with no ambiguous characters should not be changed
         tree = cas.data.CassiopeiaTree(
