"""
Tests for the CassiopeiaTree object in the data module.
"""
import unittest
from functools import partial
from typing import Dict, Optional

import ete3
import networkx as nx
import numpy as np
from numpy.testing._private.utils import assert_equal
import pandas as pd

import cassiopeia as cas
from cassiopeia.data import utilities as data_utilities
from cassiopeia.data.CassiopeiaTree import (
    CassiopeiaTree,
    CassiopeiaTreeError,
    CassiopeiaTreeWarning,
)
from cassiopeia.solver import dissimilarity_functions


def delta_fn(
    x: np.array,
    y: np.array,
    missing_state: int,
    priors: Optional[Dict[int, Dict[int, float]]],
):
    d = 0
    for i in range(len(x)):
        if x[i] != y[i]:
            d += 1
    return d


class TestCassiopeiaTree(unittest.TestCase):
    def setUp(self):

        # test_nwk and test_network should both have the same topology
        self.test_nwk = "((node3,(node7,(node9,(node11,(node13,(node15,(node17,node18)node16)node14)node12)node10)node8)node4)node1,(node5,node6)node2)node0;"
        self.test_network = nx.DiGraph()
        self.test_network.add_edges_from(
            [
                ("node0", "node1"),
                ("node0", "node2"),
                ("node1", "node3"),
                ("node1", "node4"),
                ("node2", "node5"),
                ("node2", "node6"),
                ("node4", "node7"),
                ("node4", "node8"),
                ("node8", "node9"),
                ("node8", "node10"),
                ("node10", "node11"),
                ("node10", "node12"),
                ("node12", "node13"),
                ("node12", "node14"),
                ("node14", "node15"),
                ("node14", "node16"),
                ("node16", "node17"),
                ("node16", "node18"),
            ]
        )

        # this should obey PP for easy checking of ancestral states
        self.character_matrix = pd.DataFrame.from_dict(
            {
                "node3": [1, 0, 0, 0, 0, 0, 0, 0],
                "node7": [1, 1, 0, 0, 0, 0, 0, 0],
                "node9": [1, 1, 1, 0, 0, 0, 0, 0],
                "node11": [1, 1, 1, 1, 0, 0, 0, 0],
                "node13": [1, 1, 1, 1, 1, 0, 0, 0],
                "node15": [1, 1, 1, 1, 1, 1, 0, 0],
                "node17": [1, 1, 1, 1, 1, 1, 1, 0],
                "node18": [1, 1, 1, 1, 1, 1, 1, 1],
                "node5": [2, 0, 0, 0, 0, 0, 0, 0],
                "node6": [2, 2, 0, 0, 0, 0, 0, 0],
            },
            orient="index",
        )
        self.ambiguous_character_matrix = pd.DataFrame.from_dict(
            {
                "node3": [1, 0, 0, 0, 0, 0, 0, 0],
                "node7": [1, 1, 0, 0, 0, 0, 0, 0],
                "node9": [1, 1, 1, 0, 0, 0, 0, 0],
                "node11": [1, 1, 1, 1, 0, 0, 0, 0],
                "node13": [1, 1, 1, 1, 1, 0, 0, 0],
                "node15": [1, 1, 1, 1, 1, 1, 0, 0],
                "node17": [1, 1, 1, 1, 1, 1, 1, 0],
                "node18": [
                    (1, 1, -1),
                    (1, -1),
                    (1, -1),
                    (1, -1),
                    (1, -1),
                    (1, -1),
                    (1, -1),
                    (1, -1),
                ],
                "node5": [2, 0, 0, 0, 0, 0, 0, 0],
                "node6": [2, 2, 0, 0, 0, 0, 0, 0],
            },
            orient="index",
        )

        # A simple balanced binary tree to test lineage pruning
        complete_binary = nx.balanced_tree(2, 3, create_using=nx.DiGraph())
        str_names = dict(
            zip(
                list(complete_binary.nodes),
                ["node" + str(i) for i in complete_binary.nodes],
            )
        )
        self.simple_complete_binary_tree = nx.relabel_nodes(
            complete_binary, str_names
        )

    def test_newick_to_networkx(self):

        network = data_utilities.newick_to_networkx(self.test_nwk)

        test_edges = [(u, v) for (u, v) in network.edges()]
        expected_edges = [(u, v) for (u, v) in self.test_network.edges()]
        for e in test_edges:
            self.assertIn(e, expected_edges)

    def test_newick_constructor(self):

        tree = cas.data.CassiopeiaTree(
            character_matrix=self.character_matrix, tree=self.test_nwk
        )

        test_edges = tree.edges
        expected_edges = [(u, v) for (u, v) in self.test_network.edges()]
        for e in test_edges:
            self.assertIn(e, expected_edges)

        self.assertEqual(tree.n_cell, 10)
        self.assertEqual(tree.n_character, 8)

        test_nodes = tree.nodes
        expected_nodes = [u for u in self.test_network.nodes()]
        self.assertEqual(len(test_nodes), len(expected_nodes))
        for n in test_nodes:
            self.assertIn(n, expected_nodes)

        self.assertEqual(tree.root, "node0")

        obs_leaves = tree.leaves
        expected_leaves = [
            n for n in self.test_network if self.test_network.out_degree(n) == 0
        ]
        self.assertEqual(len(obs_leaves), len(expected_leaves))
        for l in obs_leaves:
            self.assertIn(l, expected_leaves)

        obs_internal_nodes = tree.internal_nodes
        expected_internal_nodes = [
            n for n in self.test_network if self.test_network.out_degree(n) > 0
        ]
        self.assertEqual(len(obs_internal_nodes), len(expected_internal_nodes))
        for n in obs_internal_nodes:
            self.assertIn(n, expected_internal_nodes)

        obs_nodes = tree.nodes
        expected_nodes = [n for n in self.test_network]
        self.assertEqual(len(obs_nodes), len(expected_nodes))
        for n in obs_nodes:
            self.assertIn(n, expected_nodes)

    def test_networkx_constructor(self):

        tree = cas.data.CassiopeiaTree(
            character_matrix=self.character_matrix, tree=self.test_network
        )

        test_edges = tree.edges
        expected_edges = [(u, v) for (u, v) in self.test_network.edges()]
        for e in test_edges:
            self.assertIn(e, expected_edges)

        self.assertEqual(tree.n_cell, 10)
        self.assertEqual(tree.n_character, 8)

        test_nodes = tree.nodes
        expected_nodes = [u for u in self.test_network.nodes()]
        self.assertEqual(len(test_nodes), len(expected_nodes))
        for n in test_nodes:
            self.assertIn(n, expected_nodes)

        self.assertEqual(tree.root, "node0")

        obs_leaves = tree.leaves
        expected_leaves = [
            n for n in self.test_network if self.test_network.out_degree(n) == 0
        ]
        self.assertEqual(len(obs_leaves), len(expected_leaves))
        for l in obs_leaves:
            self.assertIn(l, expected_leaves)

        obs_internal_nodes = tree.internal_nodes
        expected_internal_nodes = [
            n for n in self.test_network if self.test_network.out_degree(n) > 0
        ]
        self.assertEqual(len(obs_internal_nodes), len(expected_internal_nodes))
        for n in obs_internal_nodes:
            self.assertIn(n, expected_internal_nodes)

        obs_nodes = tree.nodes
        expected_nodes = [n for n in self.test_network]
        self.assertEqual(len(obs_nodes), len(expected_nodes))
        for n in obs_nodes:
            self.assertIn(n, expected_nodes)

    def test_construction_without_character_matrix(self):

        tree = cas.data.CassiopeiaTree(tree=self.test_network)

        test_edges = tree.edges
        expected_edges = [(u, v) for (u, v) in self.test_network.edges()]
        for e in test_edges:
            self.assertIn(e, expected_edges)

        self.assertEqual(tree.n_cell, 10)
        self.assertEqual(tree.n_character, 0)

        test_nodes = tree.nodes
        expected_nodes = [u for u in self.test_network.nodes()]
        self.assertEqual(len(test_nodes), len(expected_nodes))
        for n in test_nodes:
            self.assertIn(n, expected_nodes)

        self.assertEqual(tree.root, "node0")

        obs_leaves = tree.leaves
        expected_leaves = [
            n for n in self.test_network if self.test_network.out_degree(n) == 0
        ]
        self.assertEqual(len(obs_leaves), len(expected_leaves))
        for l in obs_leaves:
            self.assertIn(l, expected_leaves)

        obs_internal_nodes = tree.internal_nodes
        expected_internal_nodes = [
            n for n in self.test_network if self.test_network.out_degree(n) > 0
        ]
        self.assertEqual(len(obs_internal_nodes), len(expected_internal_nodes))
        for n in obs_internal_nodes:
            self.assertIn(n, expected_internal_nodes)

        obs_nodes = tree.nodes
        expected_nodes = [n for n in self.test_network]
        self.assertEqual(len(obs_nodes), len(expected_nodes))
        for n in obs_nodes:
            self.assertIn(n, expected_nodes)

    def test_n_cell_uses_current_character_matrix(self):
        tree = cas.data.CassiopeiaTree(
            character_matrix=self.character_matrix, tree=self.test_network
        )
        tree.remove_leaf_and_prune_lineage("node3")
        self.assertEqual(tree.n_cell, 9)

    def test_get_children(self):

        tree = cas.data.CassiopeiaTree(
            character_matrix=self.character_matrix, tree=self.test_network
        )

        obs_children = tree.children("node14")
        expected_children = ["node15", "node16"]
        self.assertCountEqual(obs_children, expected_children)

        obs_children = tree.children("node5")
        self.assertEqual(len(obs_children), 0)

    def test_character_state_assignments_at_leaves(self):

        tree = cas.data.CassiopeiaTree(
            character_matrix=self.character_matrix, tree=self.test_nwk
        )

        obs_states = tree.get_character_states("node5")
        expected_states = self.character_matrix.loc["node5"].to_list()
        self.assertCountEqual(obs_states, expected_states)

        obs_state = tree.get_character_states("node3")[0]
        self.assertEqual(obs_state, 1)

        obs_states = tree.get_character_states("node0")
        self.assertCountEqual(obs_states, [])

    def test_root_and_leaf_indicators(self):

        tree = cas.data.CassiopeiaTree(
            character_matrix=self.character_matrix, tree=self.test_network
        )

        self.assertTrue(tree.is_root("node0"))
        self.assertFalse(tree.is_root("node5"))

        self.assertTrue(tree.is_leaf("node5"))
        self.assertFalse(tree.is_leaf("node10"))

    def test_depth_first_traversal(self):

        tree = cas.data.CassiopeiaTree(
            character_matrix=self.character_matrix, tree=self.test_network
        )

        obs_ordering = tree.depth_first_traverse_nodes(
            source="node0", postorder=True
        )
        expected_ordering = [
            "node3",
            "node7",
            "node9",
            "node11",
            "node13",
            "node15",
            "node17",
            "node18",
            "node16",
            "node14",
            "node12",
            "node10",
            "node8",
            "node4",
            "node1",
            "node5",
            "node6",
            "node2",
            "node0",
        ]
        self.assertCountEqual([n for n in obs_ordering], expected_ordering)

        obs_ordering = tree.depth_first_traverse_nodes(
            source="node14", postorder=True
        )
        expected_ordering = ["node15", "node17", "node18", "node16", "node14"]
        self.assertCountEqual([n for n in obs_ordering], expected_ordering)

        obs_ordering = tree.depth_first_traverse_nodes(
            source="node0", postorder=False
        )
        expected_ordering = [
            "node0",
            "node1",
            "node3",
            "node4",
            "node7",
            "node8",
            "node9",
            "node10",
            "node11",
            "node12",
            "node13",
            "node14",
            "node15",
            "node16",
            "node17",
            "node18",
            "node2",
            "node5",
            "node6",
        ]
        self.assertCountEqual([n for n in obs_ordering], expected_ordering)

    def test_depth_first_traversal_edges(self):

        tree = cas.data.CassiopeiaTree(
            character_matrix=self.character_matrix, tree=self.test_network
        )

        obs_ordering = tree.depth_first_traverse_edges(source="node0")
        expected_ordering = [
            ("node0", "node1"),
            ("node1", "node3"),
            ("node1", "node4"),
            ("node4", "node7"),
            ("node4", "node8"),
            ("node8", "node9"),
            ("node8", "node10"),
            ("node10", "node11"),
            ("node10", "node12"),
            ("node12", "node13"),
            ("node12", "node14"),
            ("node14", "node15"),
            ("node14", "node16"),
            ("node16", "node17"),
            ("node16", "node18"),
            ("node0", "node2"),
            ("node2", "node5"),
            ("node2", "node6"),
        ]
        self.assertCountEqual(obs_ordering, expected_ordering)

    def test_get_leaves_in_subtree(self):

        tree = cas.data.CassiopeiaTree(
            character_matrix=self.character_matrix, tree=self.test_network
        )

        obs_leaves = tree.leaves_in_subtree("node0")
        self.assertCountEqual(obs_leaves, tree.leaves)

        obs_leaves = tree.leaves_in_subtree("node14")
        expected_leaves = ["node15", "node17", "node18"]
        self.assertCountEqual(obs_leaves, expected_leaves)

    def test_reconstruct_ancestral_states(self):

        tree = cas.data.CassiopeiaTree(
            character_matrix=self.character_matrix, tree=self.test_network
        )

        tree.reconstruct_ancestral_characters()

        self.assertCountEqual(
            tree.get_character_states("node0"), [0, 0, 0, 0, 0, 0, 0, 0]
        )
        self.assertCountEqual(
            tree.get_character_states("node2"), [2, 0, 0, 0, 0, 0, 0, 0]
        )
        self.assertCountEqual(
            tree.get_character_states("node10"), [1, 1, 1, 1, 0, 0, 0, 0]
        )

    def test_get_mutations_along_edge(self):

        tree = cas.data.CassiopeiaTree(
            character_matrix=self.character_matrix, tree=self.test_network
        )

        tree.reconstruct_ancestral_characters()

        edge_of_interest = ("node4", "node8")
        expected_mutations = [(2, 1)]
        observed_mutations = tree.get_mutations_along_edge("node4", "node8")

        self.assertCountEqual(expected_mutations, observed_mutations)

        self.assertRaises(
            CassiopeiaTreeError, tree.get_mutations_along_edge, "node4", "node6"
        )

    def test_depth_calculations_on_tree(self):

        tree = cas.data.CassiopeiaTree(
            character_matrix=self.character_matrix, tree=self.test_network
        )

        mean_depth = tree.get_mean_depth_of_tree()
        self.assertEqual(mean_depth, 4.7)

        max_depth = tree.get_max_depth_of_tree()
        self.assertEqual(max_depth, 8)

    def test_relabel_nodes_in_network(self):

        tree = cas.data.CassiopeiaTree(
            character_matrix=self.character_matrix, tree=self.test_network
        )

        relabel_map = {"node0": "root", "node1": "child1", "node2": "child2"}
        tree.relabel_nodes(relabel_map)

        self.assertIn("root", tree.nodes)
        self.assertNotIn("node0", tree.nodes)

        expected_children = ["child1", "child2"]
        observed_children = tree.children("root")
        self.assertCountEqual(expected_children, observed_children)

        self.assertIn("node8", tree.nodes)

    def test_change_time_of_node(self):

        tree = cas.data.CassiopeiaTree(
            character_matrix=self.character_matrix, tree=self.test_network
        )

        self.assertEqual(tree.get_time("node16"), 7)

        self.assertRaises(CassiopeiaTreeError, tree.set_time, "node16", 20)

        tree.set_time("node16", 7.5)
        self.assertEqual(tree.get_time("node16"), 7.5)
        self.assertEqual(tree.get_time("node17"), 8)
        self.assertEqual(tree.get_time("node18"), 8)

        # make sure edges are adjusted accordingly
        self.assertEqual(tree.get_branch_length("node14", "node16"), 1.5)
        self.assertEqual(tree.get_branch_length("node16", "node17"), 0.5)

        self.assertRaises(CassiopeiaTreeError, tree.set_time, "node14", 1)

    def test_change_branch_length(self):

        tree = cas.data.CassiopeiaTree(
            character_matrix=self.character_matrix, tree=self.test_network
        )

        self.assertEqual(tree.get_branch_length("node12", "node14"), 1)

        tree.set_branch_length("node12", "node14", 0.5)

        # make sure nodes affected have adjusted their edges
        node_to_time = {
            "node14": 5.5,
            "node15": 6.5,
            "node16": 6.5,
            "node17": 7.5,
            "node18": 7.5,
        }
        for n in node_to_time:
            self.assertEqual(node_to_time[n], tree.get_time(n))

        self.assertRaises(
            CassiopeiaTreeError, tree.set_branch_length, "node14", "node6", 10.0
        )
        self.assertRaises(
            CassiopeiaTreeError, tree.set_branch_length, "node12", "node14", -1
        )

    def test_set_character_states_ambiguous(self):
        tree = cas.data.CassiopeiaTree(
            character_matrix=self.character_matrix, tree=self.test_network
        )
        tree.set_character_states(
            "node3", [(0, 0), (2,), (1, 0), (1,), (3,), (0, 1), (0,), (0,)]
        )
        self.assertEqual(
            tree.get_character_states("node3"),
            [(0, 0), (2,), (1, 0), (1,), (3,), (0, 1), (0,), (0,)],
        )

    def test_set_states_with_pandas_dataframe(self):

        tree = cas.data.CassiopeiaTree(tree=self.test_network)

        self.assertRaises(
            CassiopeiaTreeError,
            tree.set_character_states,
            "node5",
            [2, 0, 3, 0, 0, 0, 0, 0],
        )

        self.assertRaises(
            CassiopeiaTreeError,
            tree.initialize_character_states_at_leaves,
            {"node5": [2, 0, 3, 0, 0, 0, 0, 0]},
        )

        tree.initialize_character_states_at_leaves(self.character_matrix)

        modified_character_matrix = tree.character_matrix.copy()
        tree.layers['current'] = modified_character_matrix

        self.assertCountEqual(
            tree.get_character_states("node5"), [2, 0, 0, 0, 0, 0, 0, 0]
        )
        self.assertCountEqual(tree.get_character_states("node0"), [])
        tree.set_character_states("node0", [0, 0, 0, 0, 0, 0, 0, 0], layer='current')

        self.assertCountEqual(
            tree.get_character_states("node0"), [0, 0, 0, 0, 0, 0, 0, 0]
        )

        observed_character_matrix = tree.character_matrix
        pd.testing.assert_frame_equal(
            observed_character_matrix, self.character_matrix
        )

        tree.set_character_states("node5", [2, 0, 3, 0, 0, 0, 0, 0], layer='current')
        self.assertCountEqual(
            tree.get_character_states("node5"), [2, 0, 3, 0, 0, 0, 0, 0]
        )

        observed_character_matrix = tree.character_matrix
        pd.testing.assert_frame_equal(
            observed_character_matrix, self.character_matrix
        )

        observed_character_matrix = tree.layers['current']
        expected_character_matrix = self.character_matrix.copy()
        expected_character_matrix.loc["node5"] = [2, 0, 3, 0, 0, 0, 0, 0]
        pd.testing.assert_frame_equal(
            observed_character_matrix, expected_character_matrix
        )

    def test_set_states_with_dictionary(self):

        tree = cas.data.CassiopeiaTree(tree=self.test_network)

        character_dictionary = {}
        for ind in self.character_matrix.index:
            character_dictionary[ind] = self.character_matrix.loc[ind].tolist()

        tree.initialize_character_states_at_leaves(character_dictionary)
        self.assertCountEqual(
            tree.get_character_states("node5"), [2, 0, 0, 0, 0, 0, 0, 0]
        )
        self.assertCountEqual(tree.get_character_states("node0"), [])

    def test_set_all_states(self):

        tree = cas.data.CassiopeiaTree(tree=self.test_network)

        self.assertRaises(
            CassiopeiaTreeError,
            tree.initialize_all_character_states,
            {"node0": [0, 0, 0, 0, 0, 0, 0, 0]},
        )

        character_mapping = {}
        for node in tree.nodes:
            if tree.is_leaf(node):
                character_mapping[node] = [1]
            else:
                character_mapping[node] = [0]

        tree.initialize_all_character_states(character_mapping)

        self.assertCountEqual(tree.get_character_states("node0"), [0])
        self.assertCountEqual(tree.get_character_states("node5"), [1])

    def test_clear_cache(self):

        tree = cas.data.CassiopeiaTree(tree=self.test_network)

        self.assertEqual(tree.root, "node0")

        new_network = nx.DiGraph()
        new_network.add_edges_from([("a", "b"), ("b", "c")])
        tree.populate_tree(new_network)
        self.assertFalse(tree.root == "node0")

        self.assertEqual(tree.root, "a")
        self.assertCountEqual(tree.leaves, ["c"])

    def test_check_internal_node(self):

        tree = cas.data.CassiopeiaTree(tree=self.test_network)

        self.assertTrue(tree.is_internal_node("node10"))
        self.assertTrue(tree.is_internal_node("node0"))
        self.assertFalse(tree.is_internal_node("node5"))

    def test_uninitialized_tree_raises_error(self):
        r"""
        Methods of the CassiopeiaTree that operate on the tree (as opposed to,
        say, just the character matrix) require that the tree has been
        initialized, and should raise an error otherwise. Here we make sure
        that one such method raises the error. It is a very minimal test.
        """
        tree = cas.data.CassiopeiaTree(character_matrix=self.character_matrix)
        with self.assertRaises(CassiopeiaTreeError):
            tree.root

    def test_cache_internals_not_exposed(self):
        r"""
        The CassiopeiaTree should not expose the lists in the cache. It should
        only return copies.
        """
        tree = cas.data.CassiopeiaTree(tree=self.test_network)
        for method in [
            CassiopeiaTree.leaves,
            CassiopeiaTree.internal_nodes,
            CassiopeiaTree.nodes,
            CassiopeiaTree.edges,
        ]:
            res = method.fget(tree)  # Should return a COPY of the list
            res.clear()  # Thus, this should NOT clear the cache's internal list
            assert len(method.fget(tree)) > 0

    def test_tree_topology_not_exposed(self):
        r"""
        When the CassiopeiaTree is created with a networkx.DiGraph object, a
        COPY of the networkx.DiGraph object should be stored internally, to
        avoid aliasing issues.
        """
        tree1 = cas.data.CassiopeiaTree(tree=self.test_network)
        tree2 = cas.data.CassiopeiaTree(tree=self.test_network)
        a_leaf = tree1.leaves[0]
        tree1.set_time(a_leaf, 1234)  # Should NOT modify tree2!
        assert tree2.get_time(a_leaf) != 1234

    def test_set_dissimilarity_map(self):

        dissimilarity_map = pd.DataFrame.from_dict(
            {
                "a": [0, 1, 2, 3, 4],
                "b": [0, 0, 2, 3, 4],
                "c": [0, 0, 0, 4, 4],
                "d": [0, 0, 0, 0, 4],
                "e": [0, 0, 0, 0, 0],
            },
            orient="index",
        )

        tree = cas.data.CassiopeiaTree(dissimilarity_map=dissimilarity_map)

        observed_dissimilarity_map = tree.get_dissimilarity_map()
        pd.testing.assert_frame_equal(
            observed_dissimilarity_map, dissimilarity_map
        )

        tree = cas.data.CassiopeiaTree(self.character_matrix)
        tree.compute_dissimilarity_map(delta_fn)
        observed_dissimilarity_map = tree.get_dissimilarity_map()

        expected_dissimilarity_map = pd.DataFrame.from_dict(
            {
                "node3": [0, 1, 2, 3, 4, 5, 6, 7, 1, 2],
                "node7": [1, 0, 1, 2, 3, 4, 5, 6, 2, 2],
                "node9": [2, 1, 0, 1, 2, 3, 4, 5, 3, 3],
                "node11": [3, 2, 1, 0, 1, 2, 3, 4, 4, 4],
                "node13": [4, 3, 2, 1, 0, 1, 2, 3, 5, 5],
                "node15": [5, 4, 3, 2, 1, 0, 1, 2, 6, 6],
                "node17": [6, 5, 4, 3, 2, 1, 0, 1, 7, 7],
                "node18": [7, 6, 5, 4, 3, 2, 1, 0, 8, 8],
                "node5": [1, 2, 3, 4, 5, 6, 7, 8, 0, 1],
                "node6": [2, 2, 3, 4, 5, 6, 7, 8, 1, 0],
            },
            orient="index",
            columns=[
                "node3",
                "node7",
                "node9",
                "node11",
                "node13",
                "node15",
                "node17",
                "node18",
                "node5",
                "node6",
            ],
            dtype=np.float64,
        )

        pd.testing.assert_frame_equal(
            observed_dissimilarity_map, expected_dissimilarity_map
        )

        tree = cas.data.CassiopeiaTree(self.character_matrix)
        self.assertWarns(
            CassiopeiaTreeWarning, tree.set_dissimilarity_map, dissimilarity_map
        )

    def test_compute_dissimilarity_map_cluster_dissimilarity(self):
        tree = cas.data.CassiopeiaTree(self.ambiguous_character_matrix)
        with self.assertWarns(data_utilities.CassiopeiaTreeWarning):
            tree.compute_dissimilarity_map(
                partial(
                    dissimilarity_functions.cluster_dissimilarity,
                    delta_fn,
                    normalize=False,
                )
            )
        observed_dissimilarity_map = tree.get_dissimilarity_map()

        expected_dissimilarity_map = pd.DataFrame.from_dict(
            {
                "node3": [0, 1, 2, 3, 4, 5, 6, 7.33333, 1, 2],
                "node7": [1, 0, 1, 2, 3, 4, 5, 6.83333, 2, 2],
                "node9": [2, 1, 0, 1, 2, 3, 4, 6.33333, 3, 3],
                "node11": [3, 2, 1, 0, 1, 2, 3, 5.83333, 4, 4],
                "node13": [4, 3, 2, 1, 0, 1, 2, 5.33333, 5, 5],
                "node15": [5, 4, 3, 2, 1, 0, 1, 4.83333, 6, 6],
                "node17": [6, 5, 4, 3, 2, 1, 0, 4.33333, 7, 7],
                "node18": [
                    7.33333,
                    6.83333,
                    6.33333,
                    5.83333,
                    5.33333,
                    4.83333,
                    4.33333,
                    0,
                    8,
                    8,
                ],
                "node5": [1, 2, 3, 4, 5, 6, 7, 8, 0, 1],
                "node6": [2, 2, 3, 4, 5, 6, 7, 8, 1, 0],
            },
            orient="index",
            columns=[
                "node3",
                "node7",
                "node9",
                "node11",
                "node13",
                "node15",
                "node17",
                "node18",
                "node5",
                "node6",
            ],
            dtype=np.float64,
        )

        pd.testing.assert_frame_equal(
            observed_dissimilarity_map, expected_dissimilarity_map
        )

    def test_character_matrix_index_not_strings(self):
        cm = pd.DataFrame.from_dict(
            {
                1: [5, 0, 1, 2, -1],
                "c2": [0, 0, 3, 2, -1],
                "c3": [-1, 4, 0, 2, 2],
                "c4": [4, 4, 1, 2, 0],
            },
            orient="index",
            columns=["a", "b", "c", "d", "e"],
        )

        with self.assertRaises(CassiopeiaTreeError):
            vg_tree = cas.data.CassiopeiaTree(cm, missing_state_indicator=-1)

    def test_register_data_with_tree(self):
        complete_binary = nx.balanced_tree(2, 2, create_using=nx.DiGraph())
        str_names = dict(
            zip(
                list(complete_binary.nodes),
                ["node" + str(i) for i in complete_binary.nodes],
            )
        )
        small_complete_binary_tree = nx.relabel_nodes(
            complete_binary, str_names
        )

        cas_tree = cas.data.CassiopeiaTree(tree=small_complete_binary_tree)

        cm = pd.DataFrame.from_dict(
            {
                "node3": [5, 0, 1, 2, -1],
                "node4": [0, 0, 3, 2, -1],
                "node5": [-1, 4, 0, 2, 2],
                "node6": [4, 4, 1, 2, 0],
            },
            orient="index",
            columns=["a", "b", "c", "d", "e"],
        )

        cas_tree.set_character_matrix(cm)
        delta = pd.DataFrame.from_dict(
            {
                "node3": [0, 15, 21, 17],
                "node4": [15, 0, 10, 6],
                "node5": [21, 10, 0, 10],
                "node6": [17, 6, 10, 0],
            },
            orient="index",
            columns=["node3", "node4", "node5", "node6"],
        )
        cas_tree.set_dissimilarity_map(delta)
        cas_tree.remove_leaf_and_prune_lineage("node5")

<<<<<<< HEAD
        self.assertEqual(set(cas_tree.character_matrix.index), set(["node3", "node4", "node6"]))
        self.assertEqual(set(cas_tree.get_dissimilarity_map().index), set(["node3", "node4", "node6"]))
        self.assertEqual(set(cas_tree.get_dissimilarity_map().columns), set(["node3", "node4", "node6"]))
=======
        self.assertEqual(
            set(cas_tree.get_current_character_matrix().index),
            set(["node3", "node4", "node6"]),
        )
        self.assertEqual(
            set(cas_tree.get_dissimilarity_map().index),
            set(["node3", "node4", "node6"]),
        )
        self.assertEqual(
            set(cas_tree.get_dissimilarity_map().columns),
            set(["node3", "node4", "node6"]),
        )

    def test_register_data_with_tree_added(self):
        complete_binary = nx.balanced_tree(2, 2, create_using=nx.DiGraph())
        str_names = dict(
            zip(
                list(complete_binary.nodes),
                ["node" + str(i) for i in complete_binary.nodes],
            )
        )
        small_complete_binary_tree = nx.relabel_nodes(
            complete_binary, str_names
        )
        cas_tree = cas.data.CassiopeiaTree(tree=small_complete_binary_tree)
        cm = pd.DataFrame.from_dict(
            {
                "node3": [5, 0, 1, 2, -1],
                "node4": [0, 0, 3, 2, -1],
                "node5": [-1, 4, 0, 2, 2],
                "node6": [4, 4, 1, 2, 0],
            },
            orient="index",
            columns=["a", "b", "c", "d", "e"],
        )

        cas_tree.set_character_matrix(cm)
        delta = pd.DataFrame.from_dict(
            {
                "node3": [0, 15, 21, 17],
                "node4": [15, 0, 10, 6],
                "node5": [21, 10, 0, 10],
                "node6": [17, 6, 10, 0],
            },
            orient="index",
            columns=["node3", "node4", "node5", "node6"],
        )
        cas_tree.set_dissimilarity_map(delta)
        cas_tree.add_leaf("node2", "node7")

        self.assertEqual(
            set(cas_tree.get_current_character_matrix().index),
            set(["node3", "node4", "node5", "node6", "node7"]),
        )
        self.assertEqual(cas_tree.get_character_states("node7"), [-1] * 5)
        self.assertEqual(
            set(cas_tree.get_dissimilarity_map().index),
            set(["node3", "node4", "node5", "node6", "node7"]),
        )
        self.assertEqual(
            set(cas_tree.get_dissimilarity_map().columns),
            set(["node3", "node4", "node5", "node6", "node7"]),
        )
        self.assertEqual(
            list(cas_tree.get_dissimilarity_map().loc["node7"]), [np.inf] * 5
        )
        self.assertEqual(
            list(cas_tree.get_dissimilarity_map()["node7"]), [np.inf] * 5
        )
>>>>>>> 8cf54610

    def test_remove_leaf_and_prune_lineage_all(self):
        """Tests the case where all lineages are removed and pruned."""
        cas_tree = cas.data.CassiopeiaTree(
            tree=self.simple_complete_binary_tree
        )
        for i in cas_tree.leaves:
            cas_tree.remove_leaf_and_prune_lineage(i)

        self.assertEqual(cas_tree.nodes, ["node0"])
        self.assertEqual(cas_tree.edges, [])

    def test_remove_leaf_and_prune_lineage_some(self):
        """Tests a case where some lineages are removed"""
        cas_tree = cas.data.CassiopeiaTree(
            tree=self.simple_complete_binary_tree
        )
        for u, v in cas_tree.edges:
            cas_tree.set_branch_length(u, v, 1.5)
        cas_tree.remove_leaf_and_prune_lineage("node11")
        cas_tree.remove_leaf_and_prune_lineage("node13")
        cas_tree.remove_leaf_and_prune_lineage("node14")

        expected_edges = [
            ("node0", "node1"),
            ("node0", "node2"),
            ("node1", "node3"),
            ("node1", "node4"),
            ("node2", "node5"),
            ("node3", "node7"),
            ("node3", "node8"),
            ("node4", "node9"),
            ("node4", "node10"),
            ("node5", "node12"),
        ]
        self.assertEqual(cas_tree.edges, expected_edges)
        for u, v in cas_tree.edges:
            self.assertEqual(cas_tree.get_branch_length(u, v), 1.5)

        expected_times = {
            "node0": 0.0,
            "node1": 1.5,
            "node2": 1.5,
            "node3": 3.0,
            "node4": 3.0,
            "node5": 3.0,
            "node7": 4.5,
            "node8": 4.5,
            "node9": 4.5,
            "node10": 4.5,
            "node12": 4.5,
        }
        for u in cas_tree.nodes:
            self.assertEqual(cas_tree.get_time(u), expected_times[u])

    def test_remove_leaf_and_prune_lineage_one_side(self):
        """Tests a case where the entire one side of a tree is removed."""
        cas_tree = cas.data.CassiopeiaTree(
            tree=self.simple_complete_binary_tree
        )
        for i in range(7, 11):
            cas_tree.remove_leaf_and_prune_lineage("node" + str(i))

        expected_edges = [
            ("node0", "node2"),
            ("node2", "node5"),
            ("node2", "node6"),
            ("node5", "node11"),
            ("node5", "node12"),
            ("node6", "node13"),
            ("node6", "node14"),
        ]
        self.assertEqual(cas_tree.edges, expected_edges)

    def test_collapse_unifurcations_source(self):
        """Tests a case where a non-root source is provided."""
        tree = nx.DiGraph()
        tree.add_nodes_from(list(range(6)))
        tree.add_edges_from([(0, 1), (1, 2), (2, 3), (2, 4), (3, 5)])
        str_names = dict(
            zip(list(tree.nodes), ["node" + str(i) for i in tree.nodes])
        )
        tree = nx.relabel_nodes(tree, str_names)
        cas_tree = cas.data.CassiopeiaTree(tree=tree)
        for u, v in cas_tree.edges:
            cas_tree.set_branch_length(u, v, 1.5)

        cas_tree.collapse_unifurcations(source="node1")

        expected_edges = {
            ("node0", "node1"): 1.5,
            ("node1", "node4"): 3.0,
            ("node1", "node5"): 4.5,
        }
        self.assertEqual(set(cas_tree.edges), set(expected_edges.keys()))
        for u, v in cas_tree.edges:
            self.assertEqual(
                cas_tree.get_branch_length(u, v), expected_edges[(u, v)]
            )

        expected_times = {
            "node0": 0.0,
            "node1": 1.5,
            "node4": 4.5,
            "node5": 6.0,
        }
        for u in cas_tree.nodes:
            self.assertEqual(cas_tree.get_time(u), expected_times[u])

    def test_collapse_unifurcations(self):
        """Tests a general case with unifurcations throughout the tree."""
        tree = nx.DiGraph()
        tree.add_nodes_from(list(range(10)))
        tree.add_edges_from(
            [
                (0, 1),
                (0, 2),
                (2, 3),
                (3, 4),
                (2, 5),
                (5, 6),
                (6, 7),
                (6, 8),
                (2, 9),
            ]
        )
        str_names = dict(
            zip(list(tree.nodes), ["node" + str(i) for i in tree.nodes])
        )
        tree = nx.relabel_nodes(tree, str_names)
        cas_tree = cas.data.CassiopeiaTree(tree=tree)
        for u, v in cas_tree.edges:
            cas_tree.set_branch_length(u, v, 1.5)

        cas_tree.collapse_unifurcations()
        expected_edges = {
            ("node0", "node1"): 1.5,
            ("node0", "node2"): 1.5,
            ("node2", "node9"): 1.5,
            ("node2", "node4"): 3.0,
            ("node2", "node6"): 3.0,
            ("node6", "node7"): 1.5,
            ("node6", "node8"): 1.5,
        }
        self.assertEqual(set(cas_tree.edges), set(expected_edges.keys()))
        for u, v in cas_tree.edges:
            self.assertEqual(
                cas_tree.get_branch_length(u, v), expected_edges[(u, v)]
            )

        expected_times = {
            "node0": 0.0,
            "node1": 1.5,
            "node2": 1.5,
            "node9": 3.0,
            "node4": 4.5,
            "node6": 4.5,
            "node7": 6.0,
            "node8": 6.0,
        }
        for u in cas_tree.nodes:
            self.assertEqual(cas_tree.get_time(u), expected_times[u])

    def test_collapse_unifurcations_long_root_unifurcation(self):
        """Tests a case where there is a long chain at the root."""
        tree = nx.DiGraph()
        tree.add_nodes_from(list(range(15)))
        tree.add_edges_from(
            [
                (0, 1),
                (1, 2),
                (2, 3),
                (3, 4),
                (3, 5),
                (4, 6),
                (6, 7),
                (6, 8),
                (5, 9),
                (5, 10),
                (5, 11),
                (10, 12),
                (12, 13),
                (13, 14),
            ]
        )
        str_names = dict(
            zip(list(tree.nodes), ["node" + str(i) for i in tree.nodes])
        )
        tree = nx.relabel_nodes(tree, str_names)
        cas_tree = cas.data.CassiopeiaTree(tree=tree)
        for u, v in cas_tree.edges:
            cas_tree.set_branch_length(u, v, 1.5)

        cas_tree.collapse_unifurcations()

        expected_edges = {
            ("node0", "node5"): 6.0,
            ("node0", "node6"): 7.5,
            ("node5", "node9"): 1.5,
            ("node5", "node11"): 1.5,
            ("node5", "node14"): 6.0,
            ("node6", "node7"): 1.5,
            ("node6", "node8"): 1.5,
        }
        self.assertEqual(set(cas_tree.edges), set(expected_edges.keys()))
        for u, v in cas_tree.edges:
            self.assertEqual(
                cas_tree.get_branch_length(u, v), expected_edges[(u, v)]
            )

        expected_times = {
            "node0": 0.0,
            "node5": 6.0,
            "node6": 7.5,
            "node9": 7.5,
            "node7": 9.0,
            "node8": 9.0,
            "node11": 7.5,
            "node14": 12.0,
        }
        for u in cas_tree.nodes:
            self.assertEqual(cas_tree.get_time(u), expected_times[u])

    def test_mutationless_edge_collapse_1(self):
        tree = nx.DiGraph()
        for i in range(7):
            tree.add_node(str(i))
        tree.add_edge("4", "0")
        tree.add_edge("4", "1")
        tree.add_edge("5", "2")
        tree.add_edge("5", "3")
        tree.add_edge("6", "4")
        tree.add_edge("6", "5")
        character_matrix = pd.DataFrame.from_dict(
            {
                "0": [1, 0, 3, 4, 5],
                "1": [1, 0, 3, 3, -1],
                "2": [1, 2, 3, 0, -1],
                "3": [1, 0, 3, 0, -1],
            },
            orient="index",
            columns=["a", "b", "c", "d", "e"],
        )
        cas_tree = cas.data.CassiopeiaTree(
            character_matrix=character_matrix, tree=tree
        )
        cas_tree.collapse_mutationless_edges(infer_ancestral_characters=True)

        new_map = {}
        for i in cas_tree.nodes:
            new_map[i] = (
                "|".join([str(c) for c in cas_tree.get_character_states(i)])
                + f",{i}"
            )
        cas_tree.relabel_nodes(new_map)

        expected_nodes = set(
            [
                "1|0|3|4|5,0",
                "1|0|3|3|-1,1",
                "1|2|3|0|-1,2",
                "1|0|3|0|-1,3",
                "1|0|3|0|-1,5",
                "1|0|3|0|5,6",
            ]
        )

        expected_edges = set(
            [
                ("1|0|3|0|5,6", "1|0|3|4|5,0"),
                ("1|0|3|0|5,6", "1|0|3|3|-1,1"),
                ("1|0|3|0|-1,5", "1|0|3|0|-1,3"),
                ("1|0|3|0|-1,5", "1|2|3|0|-1,2"),
                ("1|0|3|0|5,6", "1|0|3|0|-1,5"),
            ]
        )

        self.assertEqual(set(cas_tree.nodes), expected_nodes)
        self.assertEqual(set(cas_tree.edges), expected_edges)

    def test_mutationless_edge_collapse_2(self):
        tree = nx.DiGraph()
        for i in range(7):
            tree.add_node(str(i))
        tree.add_edge("4", "0")
        tree.add_edge("4", "1")
        tree.add_edge("5", "3")
        tree.add_edge("5", "4")
        tree.add_edge("6", "5")
        tree.add_edge("6", "2")
        tree.add_edge("7", "6")
        character_matrix = pd.DataFrame.from_dict(
            {
                "0": [1, 0, 3, 4, 5],
                "1": [1, 0, 3, 3, -1],
                "2": [1, 2, 3, 0, -1],
                "3": [1, 0, 3, 0, -1],
            },
            orient="index",
            columns=["a", "b", "c", "d", "e"],
        )
        cas_tree = cas.data.CassiopeiaTree(
            character_matrix=character_matrix, tree=tree
        )
        cas_tree.collapse_mutationless_edges(infer_ancestral_characters=True)

        new_map = {}
        for i in cas_tree.nodes:
            new_map[i] = (
                "|".join([str(c) for c in cas_tree.get_character_states(i)])
                + f",{i}"
            )
        cas_tree.relabel_nodes(new_map)

        expected_nodes = set(
            [
                "1|0|3|4|5,0",
                "1|0|3|3|-1,1",
                "1|2|3|0|-1,2",
                "1|0|3|0|-1,3",
                "1|0|3|0|5,7",
            ]
        )

        expected_edges = set(
            [
                ("1|0|3|0|5,7", "1|0|3|4|5,0"),
                ("1|0|3|0|5,7", "1|0|3|3|-1,1"),
                ("1|0|3|0|5,7", "1|2|3|0|-1,2"),
                ("1|0|3|0|5,7", "1|0|3|0|-1,3"),
            ]
        )

        self.assertEqual(set(cas_tree.nodes), expected_nodes)
        self.assertEqual(set(cas_tree.edges), expected_edges)

    def test_mutationless_edge_collapse_ground_tree(self):
        tree = nx.DiGraph()
        for i in range(7):
            tree.add_node(str(i))
        tree.add_edge("5", "0")
        tree.add_edge("5", "1")
        tree.add_edge("6", "3")
        tree.add_edge("6", "5")
        tree.add_edge("7", "2")
        tree.add_edge("7", "4")
        tree.add_edge("8", "6")
        tree.add_edge("8", "7")

        cas_tree = cas.data.CassiopeiaTree(tree=tree)
        for u, v in cas_tree.edges:
            cas_tree.set_branch_length(u, v, 1.5)

        character_states = {
            "0": [-1, 1, 0],
            "1": [-1, -1, 0],
            "2": [1, 1, 0],
            "3": [3, 1, 0],
            "4": [0, 1, 1],
            "5": [-1, 1, 0],
            "6": [0, 1, 0],
            "7": [0, 1, 0],
            "8": [0, 1, 0],
        }

        cas_tree.initialize_all_character_states(character_states)
        cas_tree.collapse_mutationless_edges(infer_ancestral_characters=False)

        new_map = {}
        for i in cas_tree.nodes:
            new_map[i] = (
                "|".join([str(c) for c in cas_tree.get_character_states(i)])
                + f",{i}"
            )
        cas_tree.relabel_nodes(new_map)

        expected_edges = {
            ("0|1|0,8", "0|1|1,4"): 3.0,
            ("0|1|0,8", "1|1|0,2"): 3.0,
            ("0|1|0,8", "3|1|0,3"): 3.0,
            ("0|1|0,8", "-1|1|0,5"): 3.0,
            ("-1|1|0,5", "-1|1|0,0"): 1.5,
            ("-1|1|0,5", "-1|-1|0,1"): 1.5,
        }
        self.assertEqual(set(cas_tree.edges), set(expected_edges.keys()))
        for u, v in cas_tree.edges:
            self.assertEqual(
                cas_tree.get_branch_length(u, v), expected_edges[(u, v)]
            )

        expected_times = {
            "0|1|1,4": 3.0,
            "1|1|0,2": 3.0,
            "3|1|0,3": 3.0,
            "-1|1|0,5": 3.0,
            "-1|1|0,0": 4.5,
            "-1|-1|0,1": 4.5,
            "0|1|0,8": 0.0,
        }
        for u in cas_tree.nodes:
            self.assertEqual(cas_tree.get_time(u), expected_times[u])

    def test_set_and_add_attribute(self):

        tree = cas.data.CassiopeiaTree(
            character_matrix=self.character_matrix, tree=self.test_network
        )

        tree.set_attribute("node3", "test_attribute", 5)
        tree.set_attribute("node5", "test_attribute", 10)

        self.assertEqual(5, tree.get_attribute("node3", "test_attribute"))
        self.assertEqual(10, tree.get_attribute("node5", "test_attribute"))

        self.assertRaises(
            CassiopeiaTreeError, tree.get_attribute, "node10", "test_attribute"
        )

    def test_filter_nodes(self):

        tree = cas.data.CassiopeiaTree(tree=self.test_network)

        for n in tree.depth_first_traverse_nodes(postorder=False):
            if tree.is_root(n):
                tree.set_attribute(n, "depth", 0)
                continue
            tree.set_attribute(
                n, "depth", tree.get_attribute(tree.parent(n), "depth") + 1
            )

        nodes = tree.filter_nodes(lambda x: tree.get_attribute(x, "depth") == 2)
        expected_nodes = ["node5", "node6", "node3", "node4"]

        self.assertCountEqual(nodes, expected_nodes)

    def test_get_all_ancestors(self):

        tree = cas.data.CassiopeiaTree(tree=self.test_network)

        ancestors = tree.get_all_ancestors("node3")
        expected_ancestors = ["node1", "node0"]
        self.assertEqual(ancestors, expected_ancestors)

        ancestors = tree.get_all_ancestors("node3", include_node=True)
        expected_ancestors = ["node3", "node1", "node0"]
        self.assertEqual(ancestors, expected_ancestors)

        ancestors = tree.get_all_ancestors("node0")
        self.assertEqual(0, len(ancestors))

    def test_find_lcas_of_pairs(self):

        tree = cas.data.CassiopeiaTree(tree=self.test_network)

        pair = [("node3", "node4")]
        lcas = list(tree.find_lcas_of_pairs(pairs=pair))

        self.assertEqual("node1", lcas[0][1])

        pairs = [("node3", "node4"), ("node5", "node1")]
        lcas = tree.find_lcas_of_pairs(pairs=pairs)

        expected_lcas = {
            ("node3", "node4"): "node1",
            ("node5", "node1"): "node0",
        }
        for lca in lcas:
            self.assertEqual(expected_lcas[lca[0]], lca[1])

    def test_is_ambiguous(self):
        tree = cas.data.CassiopeiaTree(
            character_matrix=self.ambiguous_character_matrix,
            tree=self.test_network,
        )
        self.assertTrue(tree.is_ambiguous("node18"))
        self.assertFalse(tree.is_ambiguous("node17"))

    def test_collapse_ambiguous_characters(self):
        # Trees with no ambiguous characters should not be changed
        tree = cas.data.CassiopeiaTree(
            character_matrix=self.character_matrix, tree=self.test_network
        )
        tree.collapse_ambiguous_characters()
        pd.testing.assert_frame_equal(
            tree.get_current_character_matrix(), self.character_matrix
        )

        ambiguous_tree = cas.data.CassiopeiaTree(
            character_matrix=self.ambiguous_character_matrix,
            tree=self.test_network,
        )
        ambiguous_tree.collapse_ambiguous_characters()
        current_character_matrix = ambiguous_tree.get_current_character_matrix()
        self.assertEqual(
            list(ambiguous_tree.get_character_states("node18")),
            [
                (1, -1),
                (1, -1),
                (1, -1),
                (1, -1),
                (1, -1),
                (1, -1),
                (1, -1),
                (1, -1),
            ],
        )
        for leaf in ambiguous_tree.leaves:
            if leaf != "node18":
                pd.testing.assert_series_equal(
                    current_character_matrix.loc[leaf],
                    self.ambiguous_character_matrix.loc[leaf],
                )

    def test_resolve_ambiguous_characters(self):
        # Trees with no ambiguous characters should not be changed
        tree = cas.data.CassiopeiaTree(
            character_matrix=self.character_matrix, tree=self.test_network
        )
        tree.resolve_ambiguous_characters(lambda state: state[0])
        pd.testing.assert_frame_equal(
            tree.get_current_character_matrix(), self.character_matrix
        )

        ambiguous_tree = cas.data.CassiopeiaTree(
            character_matrix=self.ambiguous_character_matrix,
            tree=self.test_network,
        )
        ambiguous_tree.resolve_ambiguous_characters(lambda state: state[0])
        current_character_matrix = ambiguous_tree.get_current_character_matrix()
        self.assertEqual(
            list(ambiguous_tree.get_character_states("node18")),
            [1, 1, 1, 1, 1, 1, 1, 1],
        )
        for leaf in ambiguous_tree.leaves:
            if leaf != "node18":
                pd.testing.assert_series_equal(
                    current_character_matrix.loc[leaf],
                    self.ambiguous_character_matrix.loc[leaf].astype(int),
                )

    def test_get_newick_raises_on_comma(self):
        tree = cas.data.CassiopeiaTree(tree=self.test_network)
        tree.relabel_nodes({"node18": "name,with,comma"})
        with self.assertRaises(CassiopeiaTreeError):
            tree.get_newick()

    def test_add_leaf(self):
        tree = cas.data.CassiopeiaTree(
            character_matrix=self.character_matrix, tree=self.test_network
        )
        with self.assertRaises(CassiopeiaTreeError):
            tree.add_leaf("node18", "new_leaf")

        tree.add_leaf("node16", "new_leaf")
        self.assertIn("new_leaf", tree.leaves)
        self.assertIn(("node16", "new_leaf"), tree.edges)
        self.assertEqual(tree.get_branch_length("node16", "new_leaf"), 0)
        self.assertEqual(tree.get_time("new_leaf"), tree.get_time("node16"))
        self.assertEqual(
            tree.get_character_states("new_leaf"), [-1] * tree.n_character
        )

    def test_add_leaf_optional_arguments(self):
        tree = cas.data.CassiopeiaTree(
            character_matrix=self.character_matrix,
            tree=self.test_network,
        )
        tree.compute_dissimilarity_map(delta_fn)
        tree.add_leaf(
            "node16",
            "new_leaf",
            states=[1, 2, 3, 4, 5, 6, 7, 8],
            branch_length=3,
            dissimilarity={leaf: 3.0 for leaf in tree.leaves},
        )
        self.assertIn("new_leaf", tree.leaves)
        self.assertIn(("node16", "new_leaf"), tree.edges)
        self.assertEqual(tree.get_branch_length("node16", "new_leaf"), 3)
        self.assertEqual(tree.get_time("new_leaf"), tree.get_time("node16") + 3)
        self.assertEqual(
            tree.get_character_states("new_leaf"), [1, 2, 3, 4, 5, 6, 7, 8]
        )
        expected_dissimilarity = {leaf: 3.0 for leaf in tree.leaves}
        expected_dissimilarity["new_leaf"] = 0.0
        self.assertEqual(
            tree.get_dissimilarity("new_leaf"), expected_dissimilarity
        )

        with self.assertRaises(CassiopeiaTreeError):
            tree.add_leaf(
                "node16",
                "new_leaf2",
                states=[1, 2, 3, 4, 5, 6, 7, 8],
                branch_length=3,
                time=10,
                dissimilarity={leaf: 3.0 for leaf in tree.leaves},
            )

    def test_find_lca(self):
        tree = cas.data.CassiopeiaTree(tree=self.test_network)
        self.assertEqual("node1", tree.find_lca("node3", "node4"))
        self.assertEqual("node0", tree.find_lca("node5", "node1"))
        self.assertEqual("node14", tree.find_lca("node17", "node18", "node15"))
        self.assertEqual("node16", tree.find_lca("node16", "node18"))

    def test_get_distance(self):
        tree = cas.data.CassiopeiaTree(tree=self.test_network)
        self.assertEqual(tree.get_distance("node18", "node16"), 1)
        self.assertEqual(tree.get_distance("node18", "node17"), 2)
        self.assertEqual(tree.get_distance("node16", "node9"), 5)

        # Update a branch length and get distance again
        tree.set_branch_length("node16", "node18", 1.5)
        self.assertEqual(tree.get_distance("node18", "node16"), 1.5)
        self.assertEqual(tree.get_distance("node17", "node18"), 2.5)

    def test_get_distances(self):
        tree = cas.data.CassiopeiaTree(tree=self.test_network)
        expected_distances = {
            "node12": 0,
            # Nodes below
            "node13": 1,
            "node14": 1,
            "node15": 2,
            "node16": 2,
            "node17": 3,
            "node18": 3,
            # Nodes above
            "node11": 2,
            "node10": 1,
            "node9": 3,
            "node8": 2,
            "node7": 4,
            "node6": 7,
            "node5": 7,
            "node4": 3,
            "node3": 5,
            "node2": 6,
            "node1": 4,
            "node0": 5,
        }
        self.assertEqual(tree.get_distances("node12"), expected_distances)
        self.assertEqual(
            tree.get_distances("node12", leaves_only=True),
            {
                node: distance
                for node, distance in expected_distances.items()
                if tree.is_leaf(node)
            },
        )

        # Update a branch length and get distance again
        tree.set_branch_length("node16", "node18", 1.5)
        expected_distances["node18"] = 3.5
        self.assertEqual(tree.get_distances("node12"), expected_distances)
        self.assertEqual(
            tree.get_distances("node12", leaves_only=True),
            {
                node: distance
                for node, distance in expected_distances.items()
                if tree.is_leaf(node)
            },
        )

    def test_get_dissimilarity(self):
        dissimilarity_map = pd.DataFrame.from_dict(
            {
                "a": [0, 1, 2],
                "b": [1, 0, 2],
                "c": [2, 2, 0],
            },
            orient="index",
            columns=["a", "b", "c"],
        )
        tree = cas.data.CassiopeiaTree(dissimilarity_map=dissimilarity_map)
        tree_no_map = cas.data.CassiopeiaTree(
            character_matrix=self.character_matrix
        )
        self.assertEqual(tree.get_dissimilarity("a"), {"a": 0, "b": 1, "c": 2})
        with self.assertRaises(CassiopeiaTreeError):
            tree.get_dissimilarity("d")
        with self.assertRaises(CassiopeiaTreeError):
            tree_no_map.get_dissimilarity("node3")

    def test_set_dissimilarity(self):
        dissimilarity_map = pd.DataFrame.from_dict(
            {
                "a": [0, 1, 2],
                "b": [1, 0, 2],
                "c": [2, 2, 0],
            },
            orient="index",
            columns=["a", "b", "c"],
        )
        tree = cas.data.CassiopeiaTree(dissimilarity_map=dissimilarity_map)
        tree_no_map = cas.data.CassiopeiaTree(
            character_matrix=self.character_matrix
        )
        new_dissimilarity = {"a": 3, "b": 4, "c": 2, "d": 0}
        tree.set_dissimilarity("d", new_dissimilarity)
        expected_dissimilarity_map = dissimilarity_map = pd.DataFrame.from_dict(
            {
                "a": [0, 1, 2, 3],
                "b": [1, 0, 2, 4],
                "c": [2, 2, 0, 2],
                "d": [3, 4, 2, 0],
            },
            orient="index",
            columns=["a", "b", "c", "d"],
        )
        pd.testing.assert_frame_equal(
            tree.get_dissimilarity_map(), expected_dissimilarity_map
        )
        with self.assertRaises(CassiopeiaTreeError):
            tree.set_dissimilarity("c", {"a": 3})
        with self.assertRaises(CassiopeiaTreeError):
            tree_no_map.set_dissimilarity(
                "node3", {leaf: 0 for leaf in tree_no_map.leaves}
            )


if __name__ == "__main__":
    unittest.main()<|MERGE_RESOLUTION|>--- conflicted
+++ resolved
@@ -859,13 +859,8 @@
         cas_tree.set_dissimilarity_map(delta)
         cas_tree.remove_leaf_and_prune_lineage("node5")
 
-<<<<<<< HEAD
-        self.assertEqual(set(cas_tree.character_matrix.index), set(["node3", "node4", "node6"]))
-        self.assertEqual(set(cas_tree.get_dissimilarity_map().index), set(["node3", "node4", "node6"]))
-        self.assertEqual(set(cas_tree.get_dissimilarity_map().columns), set(["node3", "node4", "node6"]))
-=======
         self.assertEqual(
-            set(cas_tree.get_current_character_matrix().index),
+            set(cas_tree.character_matrix.index),
             set(["node3", "node4", "node6"]),
         )
         self.assertEqual(
@@ -915,7 +910,7 @@
         cas_tree.add_leaf("node2", "node7")
 
         self.assertEqual(
-            set(cas_tree.get_current_character_matrix().index),
+            set(cas_tree.character_matrix.index),
             set(["node3", "node4", "node5", "node6", "node7"]),
         )
         self.assertEqual(cas_tree.get_character_states("node7"), [-1] * 5)
@@ -933,7 +928,6 @@
         self.assertEqual(
             list(cas_tree.get_dissimilarity_map()["node7"]), [np.inf] * 5
         )
->>>>>>> 8cf54610
 
     def test_remove_leaf_and_prune_lineage_all(self):
         """Tests the case where all lineages are removed and pruned."""
@@ -1418,7 +1412,7 @@
         )
         tree.collapse_ambiguous_characters()
         pd.testing.assert_frame_equal(
-            tree.get_current_character_matrix(), self.character_matrix
+            tree.character_matrix, self.character_matrix
         )
 
         ambiguous_tree = cas.data.CassiopeiaTree(
@@ -1426,7 +1420,7 @@
             tree=self.test_network,
         )
         ambiguous_tree.collapse_ambiguous_characters()
-        current_character_matrix = ambiguous_tree.get_current_character_matrix()
+        current_character_matrix = ambiguous_tree.character_matrix
         self.assertEqual(
             list(ambiguous_tree.get_character_states("node18")),
             [
@@ -1454,7 +1448,7 @@
         )
         tree.resolve_ambiguous_characters(lambda state: state[0])
         pd.testing.assert_frame_equal(
-            tree.get_current_character_matrix(), self.character_matrix
+            tree.character_matrix, self.character_matrix
         )
 
         ambiguous_tree = cas.data.CassiopeiaTree(
@@ -1462,7 +1456,7 @@
             tree=self.test_network,
         )
         ambiguous_tree.resolve_ambiguous_characters(lambda state: state[0])
-        current_character_matrix = ambiguous_tree.get_current_character_matrix()
+        current_character_matrix = ambiguous_tree.character_matrix
         self.assertEqual(
             list(ambiguous_tree.get_character_states("node18")),
             [1, 1, 1, 1, 1, 1, 1, 1],
