"""
Tests for edge collapsing functionality in cassiopeia.solver.solver_utilities.py
"""

import unittest

import ete3
import networkx as nx
import pandas as pd

from cassiopeia.solver import solver_utilities


class InferAncestorError(Exception):
    """An Exception class for solver utilities."""

    pass

def to_newick_with_internal(tree: nx.DiGraph) -> str:
    """Converts a networkx graph to a newick string.

    Args:
        tree: A networkx tree

    Returns:
        A newick string representing the topology of the tree
    """

    def _to_newick_str(g, node):
        is_leaf = g.out_degree(node) == 0
        _name = str(node)
        return (
            "%s" % (_name,)
            if is_leaf
            else (
                "("
                + ",".join(_to_newick_str(g, child) for child in g.successors(node))
                + ")"
            ) + _name
        )
        
    root = [node for node in tree if tree.in_degree(node) == 0][0]
    return _to_newick_str(tree, root) + ";"


class TestCollapseEdges(unittest.TestCase):
    def test1(self):
        T = nx.DiGraph()
        for i in range(7):
            T.add_node(i)
        T.add_edge(4, 0)
        T.add_edge(4, 1)
        T.add_edge(5, 2)
        T.add_edge(5, 3)
        T.add_edge(6, 4)
        T.add_edge(6, 5)
        table = [
            ["1", "0", "3", "4", "5"],
            ["1", "0", "3", "3", "-"],
            ["1", "2", "3", "0", "-"],
            ["1", "0", "3", "0", "-"],
        ]
        cm = pd.DataFrame(table)
        solver_utilities.collapse_tree(
            T,
            infer_ancestral_characters=True,
            character_matrix=cm,
            missing_char="-",
        )
        new_map = {}
        for i in T:
            new_map[i] = (
                "|".join([str(c) for c in T.nodes[i]["characters"]]) + f",{i}"
            )
        T = nx.relabel_nodes(T, new_map)

        expected_nodes = {
            "1|0|3|4|5,0",
            "1|0|3|3|-,1",
            "1|2|3|0|-,2",
            "1|0|3|0|-,3",
            "1|0|3|0|-,5",
            "1|0|3|0|5,6",
        }

        expected_edges = {
            ("1|0|3|0|5,6", "1|0|3|4|5,0"),
            ("1|0|3|0|5,6", "1|0|3|3|-,1"),
            ("1|0|3|0|-,5", "1|0|3|0|-,3"),
            ("1|0|3|0|-,5", "1|2|3|0|-,2"),
            ("1|0|3|0|5,6", "1|0|3|0|-,5"),
        }

        for i in T:
            self.assertIn(i, expected_nodes)

        for i in T.edges():
            self.assertIn(i, expected_edges)

    def test2(self):
        T = nx.DiGraph()
        for i in range(7):
            T.add_node(i)
        T.add_edge(4, 0)
        T.add_edge(4, 1)
        T.add_edge(5, 3)
        T.add_edge(5, 4)
        T.add_edge(6, 5)
        T.add_edge(6, 2)
        table = [
            ["1", "0", "3", "4", "5"],
            ["1", "0", "3", "3", "-"],
            ["1", "2", "3", "0", "-"],
            ["1", "0", "3", "0", "-"],
        ]
        cm = pd.DataFrame(table)
        solver_utilities.collapse_tree(
            T,
            infer_ancestral_characters=True,
            character_matrix=cm,
            missing_char="-",
        )
        new_map = {}
        for i in T:
            new_map[i] = (
                "|".join([str(c) for c in T.nodes[i]["characters"]]) + f",{i}"
            )
        T = nx.relabel_nodes(T, new_map)

        expected_nodes = {
            "1|0|3|4|5,0",
            "1|0|3|3|-,1",
            "1|2|3|0|-,2",
            "1|0|3|0|-,3",
            "1|0|3|0|5,6",
        }

        expected_edges = {
            ("1|0|3|0|5,6", "1|0|3|4|5,0"),
            ("1|0|3|0|5,6", "1|0|3|3|-,1"),
            ("1|0|3|0|5,6", "1|2|3|0|-,2"),
            ("1|0|3|0|5,6", "1|0|3|0|-,3"),
        }

        for i in T:
            self.assertIn(i, expected_nodes)

        for i in T.edges():
            self.assertIn(i, expected_edges)

    def test_newick_converter(self):
        T = nx.DiGraph()
        for i in range(7):
            T.add_node(i)
        T.add_edge(4, 0)
        T.add_edge(4, 1)
        T.add_edge(5, 3)
        T.add_edge(5, 4)
        T.add_edge(6, 5)
        T.add_edge(6, 2)

        expected_newick_string = "((3,(0,1)),2);"
        observed_newick_string = solver_utilities.to_newick(T)

        self.assertEqual(expected_newick_string, observed_newick_string)

    def test_basic_unifurcation_collapsing(self):

        T = nx.DiGraph()
        T.add_edges_from([(0, 1), (0, 2), (2, 3), (3, 4), (3, 5)])

<<<<<<< HEAD
        tree = ete3.Tree(to_newick_with_internal(T), format=1)
=======
        tree = ete3.Tree(solver_utilities.to_newick(T), format=1)
>>>>>>> 1fb2e2c3

        collapsed_tree = solver_utilities.collapse_unifurcations(tree)

        # make sure all leaves remain
        self.assertEqual(len(tree), len(collapsed_tree))
        for n in tree:
            self.assertIn(n.name, collapsed_tree.get_leaf_names())

        # make sure there are no singletons left
        for n in collapsed_tree.traverse():
            self.assertFalse(len(n.children) == 1)

<<<<<<< HEAD
        # make sure 0 is connected to 3 now
        children_of_root = [n.name for n in collapsed_tree.children]
        self.assertIn('3', children_of_root)


    def test_longer_caterpillar_tree_unifurcation_collapsing(self):

        T = nx.DiGraph()
        T.add_edges_from([(0, 1), (0, 2), (2, 3), (3, 4), (4, 5), (5, 6), (5, 7)])

        tree = ete3.Tree(to_newick_with_internal(T), format=1)
=======
    def test_longer_caterpillar_tree_unifurcation_collapsing(self):

        T = nx.DiGraph()
        T.add_edges_from(
            [(0, 1), (0, 2), (2, 3), (3, 4), (4, 5), (5, 6), (5, 7)]
        )

        tree = ete3.Tree(solver_utilities.to_newick(T), format=1)
>>>>>>> 1fb2e2c3
        collapsed_tree = solver_utilities.collapse_unifurcations(tree)

        # make sure all leaves remain
        self.assertEqual(len(tree), len(collapsed_tree))
        for n in tree:
            self.assertIn(n.name, collapsed_tree.get_leaf_names())

        # make sure there are no singletons left
        for n in collapsed_tree.traverse():
            self.assertFalse(len(n.children) == 1)

<<<<<<< HEAD
        self.assertEqual((collapsed_tree&"5").up.name, "0")

=======
>>>>>>> 1fb2e2c3

if __name__ == "__main__":
    unittest.main()<|MERGE_RESOLUTION|>--- conflicted
+++ resolved
@@ -169,11 +169,7 @@
         T = nx.DiGraph()
         T.add_edges_from([(0, 1), (0, 2), (2, 3), (3, 4), (3, 5)])
 
-<<<<<<< HEAD
         tree = ete3.Tree(to_newick_with_internal(T), format=1)
-=======
-        tree = ete3.Tree(solver_utilities.to_newick(T), format=1)
->>>>>>> 1fb2e2c3
 
         collapsed_tree = solver_utilities.collapse_unifurcations(tree)
 
@@ -186,7 +182,6 @@
         for n in collapsed_tree.traverse():
             self.assertFalse(len(n.children) == 1)
 
-<<<<<<< HEAD
         # make sure 0 is connected to 3 now
         children_of_root = [n.name for n in collapsed_tree.children]
         self.assertIn('3', children_of_root)
@@ -198,16 +193,7 @@
         T.add_edges_from([(0, 1), (0, 2), (2, 3), (3, 4), (4, 5), (5, 6), (5, 7)])
 
         tree = ete3.Tree(to_newick_with_internal(T), format=1)
-=======
-    def test_longer_caterpillar_tree_unifurcation_collapsing(self):
-
-        T = nx.DiGraph()
-        T.add_edges_from(
-            [(0, 1), (0, 2), (2, 3), (3, 4), (4, 5), (5, 6), (5, 7)]
-        )
-
-        tree = ete3.Tree(solver_utilities.to_newick(T), format=1)
->>>>>>> 1fb2e2c3
+
         collapsed_tree = solver_utilities.collapse_unifurcations(tree)
 
         # make sure all leaves remain
@@ -219,11 +205,9 @@
         for n in collapsed_tree.traverse():
             self.assertFalse(len(n.children) == 1)
 
-<<<<<<< HEAD
+
         self.assertEqual((collapsed_tree&"5").up.name, "0")
 
-=======
->>>>>>> 1fb2e2c3
 
 if __name__ == "__main__":
     unittest.main()