"""
Test HybridSolver in Cassiopeia.solver.
"""
import os
import unittest

import itertools
import networkx as nx
import pandas as pd
import pathlib as pl

import cassiopeia as cas
from cassiopeia.solver import solver_utilities

GUROBI_INSTALLED = True
try:
    import gurobipy
except ModuleNotFoundError:
    GUROBI_INSTALLED = False


def find_triplet_structure(triplet, T):
    a, b, c = triplet[0], triplet[1], triplet[2]
    a_ancestors = [node for node in nx.ancestors(T, a)]
    b_ancestors = [node for node in nx.ancestors(T, b)]
    c_ancestors = [node for node in nx.ancestors(T, c)]
    ab_common = len(set(a_ancestors) & set(b_ancestors))
    ac_common = len(set(a_ancestors) & set(c_ancestors))
    bc_common = len(set(b_ancestors) & set(c_ancestors))
    structure = "-"
    if ab_common > bc_common and ab_common > ac_common:
        structure = "ab"
    elif ac_common > bc_common and ac_common > ab_common:
        structure = "ac"
    elif bc_common > ab_common and bc_common > ac_common:
        structure = "bc"
    return structure


class TestHybridSolver(unittest.TestCase):
    def assertIsFile(self, path):
        if not pl.Path(path).resolve().is_file():
            raise AssertionError("File does not exist: %s" % str(path))

    def assertIsNotFile(self, path):
        if pl.Path(path).resolve().is_file():
            raise AssertionError(
                "File exists when it should not: %s" % str(path)
            )

    def setUp(self):

        # basic PP example with no missing data
        cm = pd.DataFrame.from_dict(
            {
                "a": [1, 1, 0],
                "b": [1, 2, 0],
                "c": [1, 2, 1],
                "d": [2, 0, 0],
                "e": [2, 0, 2],
            },
            orient="index",
            columns=["x1", "x2", "x3"],
        )

        cm_large = pd.DataFrame.from_dict(
            {
                "a": [1, 0, 0, 0, 0, 0, 0, 0],
                "b": [1, 1, 0, 0, 0, 0, 0, 0],
                "c": [1, 1, 1, 0, 0, 0, 0, 0],
                "d": [1, 1, 1, 1, 0, 0, 0, 0],
                "e": [1, 1, 1, 1, 1, 0, 0, 0],
                "f": [1, 1, 1, 1, 1, 1, 0, 0],
                "g": [1, 1, 1, 1, 1, 1, 1, 0],
                "h": [1, 1, 1, 1, 1, 1, 1, 1],
                "i": [2, 0, 0, 0, 0, 0, 0, 0],
                "j": [2, 2, 0, 0, 0, 0, 0, 0],
            },
            orient="index",
        )

        cm_missing = pd.DataFrame.from_dict(
            {
                "a": [1, 3, 1, 1],
                "b": [1, 3, 1, -1],
                "c": [1, 0, 1, 0],
                "d": [1, 1, 3, 0],
                "e": [1, 1, 0, 0],
                "f": [2, 0, 0, 0],
                "g": [2, 4, -1, -1],
                "h": [2, 4, 2, 0],
                "i": [2, 4, 2, 0],
            },
            orient="index",
        )

        self.dir_path = os.path.dirname(os.path.realpath(__file__))
        self.logfile = os.path.join(self.dir_path, "test.log")

        self.pp_tree = cas.data.CassiopeiaTree(cm, missing_state_indicator=-1)
        self.large_tree = cas.data.CassiopeiaTree(
            cm_large, missing_state_indicator=-1
        )
        self.missing_tree = cas.data.CassiopeiaTree(
            cm_missing, missing_state_indicator=-1
        )

        ## smaller hybrid solver
        ilp_solver = cas.solver.ILPSolver(mip_gap=0.0)

        greedy_solver = cas.solver.VanillaGreedySolver()
        self.hybrid_pp_solver = cas.solver.HybridSolver(
            greedy_solver, ilp_solver, cell_cutoff=3, threads=2
        )

        ## larger hybrid solver
        self.hybrid_pp_solver_large = cas.solver.HybridSolver(
            greedy_solver, ilp_solver, cell_cutoff=3, threads=2
        )

        ## hybrid solver with missing data
        self.hybrid_pp_solver_missing = cas.solver.HybridSolver(
            greedy_solver, ilp_solver, cell_cutoff=3, threads=2
        )

        ## hybrid solver with MaxCut Greedy
        greedy_maxcut_solver = cas.solver.MaxCutGreedySolver()
        self.hybrid_pp_solver_maxcut = cas.solver.HybridSolver(
            greedy_maxcut_solver, ilp_solver, cell_cutoff=3, threads=2
        )

        ## hybrid solver with Greedy on top and Maxcut on Bottom
        self.hybrid_pp_solver_greedy_over_greedy_maxcut = cas.solver.HybridSolver(
            greedy_solver, greedy_maxcut_solver, cell_cutoff=3, threads=2
        )

    def test_constructor(self):

        self.assertEqual(self.hybrid_pp_solver.cell_cutoff, 3)
        self.assertEqual(self.hybrid_pp_solver.lca_cutoff, None)

        # test bottom solver is populated correctly
        self.assertEqual(
            self.hybrid_pp_solver.bottom_solver.convergence_time_limit, 12600
        )
        self.assertEqual(
            self.hybrid_pp_solver.bottom_solver.maximum_potential_graph_layer_size,
            10000,
        )
        self.assertFalse(self.hybrid_pp_solver.bottom_solver.weighted)

        expected_unique_character_matrix = pd.DataFrame.from_dict(
            {
                "a": [1, 1, 0],
                "b": [1, 2, 0],
                "c": [1, 2, 1],
                "d": [2, 0, 0],
                "e": [2, 0, 2],
            },
            orient="index",
            columns=["x1", "x2", "x3"],
        )

        pd.testing.assert_frame_equal(
            expected_unique_character_matrix,
            self.pp_tree.character_matrix.copy(),
        )

    def test_cutoff(self):

        character_matrix = self.pp_tree.character_matrix.copy()
        missing_state = self.pp_tree.missing_state_indicator
        self.assertTrue(
            self.hybrid_pp_solver.assess_cutoff(
                ["a", "b", "c"], character_matrix, missing_state
            ),
            True,
        )
        self.assertFalse(
            self.hybrid_pp_solver.assess_cutoff(
                ["a", "b", "c", "d"], character_matrix, missing_state
            ),
            False,
        )

        # test lca-based cutoff
        self.hybrid_pp_solver.cell_cutoff = None
        self.hybrid_pp_solver.lca_cutoff = 2

        self.assertTrue(
            self.hybrid_pp_solver.assess_cutoff(
                ["a", "b", "c"], character_matrix, missing_state
            )
        )
        self.assertFalse(
            self.hybrid_pp_solver.assess_cutoff(
                ["c", "d"], character_matrix, missing_state
            )
        )

    def test_top_down_split_manual(self):

        character_matrix = self.pp_tree.character_matrix.copy()
        # test manually
        mutation_frequencies = (
            self.hybrid_pp_solver.top_solver.compute_mutation_frequencies(
                ["a", "b", "c", "d", "e"],
                character_matrix,
                self.pp_tree.missing_state_indicator,
            )
        )

        expected_dictionary = {
            0: {1: 3, 2: 2, -1: 0},
            1: {1: 1, 2: 2, 0: 2, -1: 0},
            2: {0: 3, 1: 1, 2: 1, -1: 0},
        }
        self.assertDictEqual(mutation_frequencies, expected_dictionary)

        clades = self.hybrid_pp_solver.top_solver.perform_split(
            character_matrix, ["a", "b", "c", "d", "e"]
        )

        expected_split = (["a", "b", "c"], ["d", "e"])
        for expected_clade in expected_split:
            self.assertIn(expected_clade, clades)

    def test_apply_top_solver_small(self):

        character_matrix = self.pp_tree.character_matrix.copy()
        unique_character_matrix = character_matrix.drop_duplicates()
        names = solver_utilities.node_name_generator()

        _, subproblems, _ = self.hybrid_pp_solver.apply_top_solver(
            unique_character_matrix,
            list(unique_character_matrix.index),
            nx.DiGraph(),
            names,
        )

        expected_clades = (["a", "b", "c"], ["d", "e"])
        observed_clades = [subproblem[1] for subproblem in subproblems]
        self.assertEqual(len(expected_clades), len(observed_clades))

        for clade in expected_clades:
            self.assertIn(clade, observed_clades)

    def test_apply_top_solver_large(self):

        character_matrix = self.large_tree.character_matrix.copy()
        unique_character_matrix = character_matrix.drop_duplicates()
        names = solver_utilities.node_name_generator()

        _, subproblems, _ = self.hybrid_pp_solver_large.apply_top_solver(
            unique_character_matrix,
            list(unique_character_matrix.index),
            nx.DiGraph(),
            names,
        )

        expected_clades = (
            ["a"],
            ["b"],
            ["c"],
            ["d"],
            ["e"],
            ["f", "g", "h"],
            ["i", "j"],
        )
        observed_clades = [subproblem[1] for subproblem in subproblems]
        self.assertEqual(len(expected_clades), len(observed_clades))

        for clade in expected_clades:
            self.assertIn(clade, observed_clades)

    def test_apply_top_solver_missing(self):

        character_matrix = self.missing_tree.character_matrix.copy()
        unique_character_matrix = character_matrix.drop_duplicates()
        names = solver_utilities.node_name_generator()

        _, subproblems, _ = self.hybrid_pp_solver_missing.apply_top_solver(
            unique_character_matrix,
            list(unique_character_matrix.index),
            nx.DiGraph(),
            names,
        )

        expected_clades = (["a", "b", "c"], ["d", "e"], ["f", "g", "h"])
        observed_clades = [subproblem[1] for subproblem in subproblems]
        self.assertEqual(len(expected_clades), len(observed_clades))

        for clade in expected_clades:
            self.assertIn(clade, observed_clades)

    @unittest.skipUnless(
        GUROBI_INSTALLED, "Gurobi installation not found."
    )
    def test_full_hybrid(self):

        self.hybrid_pp_solver.solve(self.pp_tree, logfile=self.logfile)
        tree = self.pp_tree.get_tree_topology()

        # make sure log files are created correctly
        self.assertIsFile(os.path.join(self.dir_path, "test_1-0-0.log"))
        self.assertIsFile(os.path.join(self.dir_path, "test_2-0-0.log"))

        # make sure there's one root
        roots = [n for n in tree if tree.in_degree(n) == 0]
        self.assertEqual(len(roots), 1)

        # make sure all samples are leaves
        tree_leaves = [n for n in tree if tree.out_degree(n) == 0]
        expected_leaves = ["a", "b", "c", "d", "e"]
        for leaf in expected_leaves:
            self.assertIn(leaf, tree_leaves)

        # make sure every node has at most one parent
        multi_parents = [n for n in tree if tree.in_degree(n) > 1]
        self.assertEqual(len(multi_parents), 0)

        # make sure the resulting tree has no unifurcations
        one_child = [n for n in tree if tree.out_degree(n) == 1]
        self.assertEqual(len(one_child), 0)

        expected_tree = nx.DiGraph()
        expected_tree.add_nodes_from(
            ["a", "b", "c", "d", "e", "root", "6", "7", "8", "9"]
        )
        expected_tree.add_edges_from(
            [
                ("root", "9"),
                ("9", "8"),
                ("9", "7"),
                ("7", "6"),
                ("7", "a"),
                ("6", "b"),
                ("6", "c"),
                ("8", "e"),
                ("8", "d"),
            ]
        )

        triplets = itertools.combinations(["a", "b", "c", "d", "e"], 3)
        for triplet in triplets:
            expected_triplet = find_triplet_structure(triplet, expected_tree)
            observed_triplet = find_triplet_structure(triplet, tree)
            self.assertEqual(expected_triplet, observed_triplet)

        self.hybrid_pp_solver.solve(
            self.pp_tree, logfile=self.logfile, collapse_mutationless_edges=True
        )
        tree = self.pp_tree.get_tree_topology()
        for triplet in triplets:
            expected_triplet = find_triplet_structure(triplet, expected_tree)
            observed_triplet = find_triplet_structure(triplet, tree)
            self.assertEqual(expected_triplet, observed_triplet)

<<<<<<< HEAD
        # make sure that the tree can be converted to newick format
        tree_newick = self.pp_tree.get_newick()

=======
    @unittest.skipUnless(
        GUROBI_INSTALLED, "Gurobi installation not found."
    )
>>>>>>> 1a6a3c52
    def test_full_hybrid_single_thread(self):

        self.hybrid_pp_solver.threads = 1
        self.hybrid_pp_solver.solve(self.pp_tree, logfile=self.logfile)

        # make sure log files are created correctly
        self.assertIsFile(os.path.join(self.dir_path, "test_1-0-0.log"))
        self.assertIsFile(os.path.join(self.dir_path, "test_2-0-0.log"))

        tree = self.pp_tree.get_tree_topology()

        # make sure there's one root
        roots = [n for n in tree if tree.in_degree(n) == 0]
        self.assertEqual(len(roots), 1)

        # make sure all samples are leaves
        tree_leaves = [n for n in tree if tree.out_degree(n) == 0]
        expected_leaves = ["a", "b", "c", "d", "e"]
        for leaf in expected_leaves:
            self.assertIn(leaf, tree_leaves)

        # make sure every node has at most one parent
        multi_parents = [n for n in tree if tree.in_degree(n) > 1]
        self.assertEqual(len(multi_parents), 0)

        # make sure the resulting tree has no unifurcations
        one_child = [n for n in tree if tree.out_degree(n) == 1]
        self.assertEqual(len(one_child), 0)

        expected_tree = nx.DiGraph()
        expected_tree.add_nodes_from(
            ["a", "b", "c", "d", "e", "root", "6", "7", "8", "9"]
        )
        expected_tree.add_edges_from(
            [
                ("root", "9"),
                ("9", "8"),
                ("9", "7"),
                ("7", "6"),
                ("7", "a"),
                ("6", "b"),
                ("6", "c"),
                ("8", "e"),
                ("8", "d"),
            ]
        )

        triplets = itertools.combinations(["a", "b", "c", "d", "e"], 3)
        for triplet in triplets:
            expected_triplet = find_triplet_structure(triplet, expected_tree)
            observed_triplet = find_triplet_structure(triplet, tree)
            self.assertEqual(expected_triplet, observed_triplet)

<<<<<<< HEAD
        # make sure that the tree can be converted to newick format
        tree_newick = self.pp_tree.get_newick()

=======
    @unittest.skipUnless(
        GUROBI_INSTALLED, "Gurobi installation not found."
    )
>>>>>>> 1a6a3c52
    def test_full_hybrid_large(self):

        self.hybrid_pp_solver_large.solve(self.large_tree, logfile=self.logfile)
        tree = self.large_tree.get_tree_topology()

        # make sure log files are created correctly
        self.assertIsFile(
            os.path.join(self.dir_path, "test_1-1-1-1-1-1-0-0.log")
        )
        self.assertIsFile(
            os.path.join(self.dir_path, "test_2-0-0-0-0-0-0-0.log")
        )

        # make sure there's one root
        roots = [n for n in tree if tree.in_degree(n) == 0]
        self.assertEqual(len(roots), 1)

        # make sure all samples are leaves
        tree_leaves = [n for n in tree if tree.out_degree(n) == 0]
        expected_leaves = ["a", "b", "c", "d", "e", "f", "g", "h", "i", "j"]
        for leaf in expected_leaves:
            self.assertIn(leaf, tree_leaves)

        expected_tree = nx.DiGraph()
        expected_tree.add_edges_from(
            [
                ("node0", "node1"),
                ("node0", "node2"),
                ("node1", "a"),
                ("node1", "node4"),
                ("node2", "i"),
                ("node2", "j"),
                ("node4", "b"),
                ("node4", "node8"),
                ("node8", "c"),
                ("node8", "node10"),
                ("node10", "d"),
                ("node10", "node12"),
                ("node12", "e"),
                ("node12", "node14"),
                ("node14", "f"),
                ("node14", "node16"),
                ("node16", "g"),
                ("node16", "h"),
            ]
        )

        triplets = itertools.combinations(
            ["a", "b", "c", "d", "e", "f", "g", "h", "i", "j"], 3
        )
        for triplet in triplets:
            expected_triplet = find_triplet_structure(triplet, expected_tree)
            observed_triplet = find_triplet_structure(triplet, tree)
            self.assertEqual(expected_triplet, observed_triplet)

        self.hybrid_pp_solver_large.solve(
            self.large_tree,
            logfile=self.logfile,
            collapse_mutationless_edges=True,
        )
        tree = self.large_tree.get_tree_topology()
        for triplet in triplets:
            expected_triplet = find_triplet_structure(triplet, expected_tree)
            observed_triplet = find_triplet_structure(triplet, tree)
            self.assertEqual(expected_triplet, observed_triplet)

<<<<<<< HEAD
        # make sure that the tree can be converted to newick format
        tree_newick = self.large_tree.get_newick()

=======
    @unittest.skipUnless(
        GUROBI_INSTALLED, "Gurobi installation not found."
    )
>>>>>>> 1a6a3c52
    def test_full_hybrid_maxcut(self):

        self.hybrid_pp_solver_maxcut.solve(
            self.missing_tree, logfile=self.logfile
        )
        tree = self.missing_tree.get_tree_topology()

        # make sure log files are created correctly
        self.assertIsFile(os.path.join(self.dir_path, "test_1-0-1-0.log"))
        self.assertIsFile(os.path.join(self.dir_path, "test_1-1-0-0.log"))
        self.assertIsFile(os.path.join(self.dir_path, "test_2-0-0-0.log"))

        # make sure there's one root
        roots = [n for n in tree if tree.in_degree(n) == 0]
        self.assertEqual(len(roots), 1)

        # make sure all samples are leaves
        tree_leaves = [n for n in tree if tree.out_degree(n) == 0]
        expected_leaves = ["a", "b", "c", "d", "e", "f", "g", "h", "i"]
        for leaf in expected_leaves:
            self.assertIn(leaf, tree_leaves)

        expected_tree = nx.DiGraph()
        expected_tree.add_edges_from(
            [
                ("node0", "node1"),
                ("node0", "node2"),
                ("node1", "node3"),
                ("node1", "node4"),
                ("node3", "c"),
                ("node3", "node6"),
                ("node6", "a"),
                ("node6", "b"),
                ("node4", "d"),
                ("node4", "e"),
                ("node2", "f"),
                ("node2", "node5"),
                ("node5", "g"),
                ("node5", "node7"),
                ("node7", "h"),
                ("node7", "i"),
            ]
        )

        triplets = itertools.combinations(
            ["a", "b", "c", "d", "e", "f", "g", "h", "i"], 3
        )
        for triplet in triplets:
            expected_triplet = find_triplet_structure(triplet, expected_tree)
            observed_triplet = find_triplet_structure(triplet, tree)
            self.assertEqual(expected_triplet, observed_triplet)

        self.hybrid_pp_solver_maxcut.solve(
            self.missing_tree, logfile=self.logfile
        )
        tree = self.missing_tree.get_tree_topology()
        for triplet in triplets:
            expected_triplet = find_triplet_structure(triplet, expected_tree)
            observed_triplet = find_triplet_structure(triplet, tree)
            self.assertEqual(expected_triplet, observed_triplet)

<<<<<<< HEAD
        # make sure that the tree can be converted to newick format
        tree_newick = self.missing_tree.get_newick()

=======
    @unittest.skipUnless(
        GUROBI_INSTALLED, "Gurobi installation not found."
    )
>>>>>>> 1a6a3c52
    def test_full_hybrid_missing(self):

        self.hybrid_pp_solver_missing.solve(
            self.missing_tree,
            logfile=self.logfile,
            collapse_mutationless_edges=True,
        )

        tree = self.missing_tree.get_tree_topology()

        # make sure log files are created correctly
        self.assertIsFile(os.path.join(self.dir_path, "test_1-0-1-0.log"))
        self.assertIsFile(os.path.join(self.dir_path, "test_1-1-0-0.log"))
        self.assertIsFile(os.path.join(self.dir_path, "test_2-0-0-0.log"))

        # make sure there's one root
        roots = [n for n in tree if tree.in_degree(n) == 0]
        self.assertEqual(len(roots), 1)

        # make sure all samples are leaves
        tree_leaves = [n for n in tree if tree.out_degree(n) == 0]
        expected_leaves = ["a", "b", "c", "d", "e", "f", "g", "h", "i"]
        for leaf in expected_leaves:
            self.assertIn(leaf, tree_leaves)

        expected_tree = nx.DiGraph()
        expected_tree.add_edges_from(
            [
                ("node0", "node1"),
                ("node0", "node2"),
                ("node1", "node3"),
                ("node1", "node4"),
                ("node3", "c"),
                ("node3", "node6"),
                ("node6", "a"),
                ("node6", "b"),
                ("node4", "d"),
                ("node4", "e"),
                ("node2", "f"),
                ("node2", "node5"),
                ("node5", "g"),
                ("node5", "h"),
                ("node5", "i"),
            ]
        )

        triplets = itertools.combinations(
            ["a", "b", "c", "d", "e", "f", "g", "h", "i"], 3
        )
        for triplet in triplets:
            expected_triplet = find_triplet_structure(triplet, expected_tree)
            observed_triplet = find_triplet_structure(triplet, tree)
            self.assertEqual(expected_triplet, observed_triplet)

    def test_greedy_over_greedy_maxcut_missing(self):

        self.hybrid_pp_solver_greedy_over_greedy_maxcut.solve(
            self.missing_tree, collapse_mutationless_edges=True
        )

        tree = self.missing_tree.get_tree_topology()

        # make sure there's one root
        roots = [n for n in tree if tree.in_degree(n) == 0]
        self.assertEqual(len(roots), 1)

        # make sure all samples are leaves
        tree_leaves = [n for n in tree if tree.out_degree(n) == 0]
        expected_leaves = ["a", "b", "c", "d", "e", "f", "g", "h"]
        for leaf in expected_leaves:
            self.assertIn(leaf, tree_leaves)

        expected_tree = nx.DiGraph()
        expected_tree.add_edges_from(
            [
                ("node0", "node1"),
                ("node0", "node2"),
                ("node1", "node3"),
                ("node1", "node4"),
                ("node3", "c"),
                ("node3", "node6"),
                ("node6", "a"),
                ("node6", "b"),
                ("node4", "d"),
                ("node4", "e"),
                ("node2", "f"),
                ("node2", "node5"),
                ("node5", "g"),
                ("node5", "h"),
            ]
        )

        triplets = itertools.combinations(
            ["a", "b", "c", "d", "e", "f", "g", "h"], 3
        )
        for triplet in triplets:
            expected_triplet = find_triplet_structure(triplet, expected_tree)
            observed_triplet = find_triplet_structure(triplet, tree)
            self.assertEqual(expected_triplet, observed_triplet)

        # make sure that the tree can be converted to newick format
        tree_newick = self.missing_tree.get_newick()

    def tearDown(self):

        for _file in os.listdir(self.dir_path):
            if ".log" in _file:
                os.remove(os.path.join(self.dir_path, _file))


if __name__ == "__main__":
    unittest.main()<|MERGE_RESOLUTION|>--- conflicted
+++ resolved
@@ -356,15 +356,12 @@
             observed_triplet = find_triplet_structure(triplet, tree)
             self.assertEqual(expected_triplet, observed_triplet)
 
-<<<<<<< HEAD
         # make sure that the tree can be converted to newick format
         tree_newick = self.pp_tree.get_newick()
 
-=======
     @unittest.skipUnless(
         GUROBI_INSTALLED, "Gurobi installation not found."
     )
->>>>>>> 1a6a3c52
     def test_full_hybrid_single_thread(self):
 
         self.hybrid_pp_solver.threads = 1
@@ -418,15 +415,12 @@
             observed_triplet = find_triplet_structure(triplet, tree)
             self.assertEqual(expected_triplet, observed_triplet)
 
-<<<<<<< HEAD
         # make sure that the tree can be converted to newick format
         tree_newick = self.pp_tree.get_newick()
 
-=======
     @unittest.skipUnless(
         GUROBI_INSTALLED, "Gurobi installation not found."
     )
->>>>>>> 1a6a3c52
     def test_full_hybrid_large(self):
 
         self.hybrid_pp_solver_large.solve(self.large_tree, logfile=self.logfile)
@@ -493,15 +487,12 @@
             observed_triplet = find_triplet_structure(triplet, tree)
             self.assertEqual(expected_triplet, observed_triplet)
 
-<<<<<<< HEAD
         # make sure that the tree can be converted to newick format
         tree_newick = self.large_tree.get_newick()
 
-=======
     @unittest.skipUnless(
         GUROBI_INSTALLED, "Gurobi installation not found."
     )
->>>>>>> 1a6a3c52
     def test_full_hybrid_maxcut(self):
 
         self.hybrid_pp_solver_maxcut.solve(
@@ -563,15 +554,12 @@
             observed_triplet = find_triplet_structure(triplet, tree)
             self.assertEqual(expected_triplet, observed_triplet)
 
-<<<<<<< HEAD
         # make sure that the tree can be converted to newick format
         tree_newick = self.missing_tree.get_newick()
 
-=======
     @unittest.skipUnless(
         GUROBI_INSTALLED, "Gurobi installation not found."
     )
->>>>>>> 1a6a3c52
     def test_full_hybrid_missing(self):
 
         self.hybrid_pp_solver_missing.solve(
