--- conflicted
+++ resolved
@@ -53,11 +53,7 @@
 	        _potential_network = nx.relabel_nodes(potential_network, encoder)
                 _targets = set(map(lambda x: encoder[x], target_nodes))
 
-<<<<<<< HEAD
-		model, edge_variables = generate_mSteiner_model(_potential_network, encoder(master_root), _targets)
-=======
 		model, edge_variables = generate_mSteiner_model(_potential_network, encoder[master_root], _targets)
->>>>>>> f048e23b
 		
 		subgraph = solve_steiner_instance(model, _potential_network, edge_variables, MIPGap=.01, detailed_output=False, time_limit=time_limit, num_threads=threads)[0]
 		return subgraph
@@ -71,12 +67,7 @@
 		futures = [executor.submit(find_good_gurobi_subgraph, root, targets, prior_probabilities, time_limit, threads, max_neighborhood_size) for root, targets in target_sets]
 		concurrent.futures.wait(futures)
 		for future in futures:
-<<<<<<< HEAD
 		        res, pid = future.result()
-=======
-		        fut, pid = future
-		        res = fut.result()
->>>>>>> f048e23b
 		        new_names = {}
                         for n in res:
                             if res.in_degree(n) > 0 and res.out_degree(n) > 0:
@@ -122,11 +113,7 @@
 		Optimal ilp subgraph for a given subset of nodes
 	"""
         
-<<<<<<< HEAD
         pid = hashlib.md5(root).hexdigest()
-=======
-        pid = np.random.randint(low=0, high=1e8)
->>>>>>> f048e23b
 
 	print("Started new thread for: " + str(root) + ", pid = " + str(pid))
 
