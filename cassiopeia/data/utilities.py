--- conflicted
+++ resolved
@@ -412,7 +412,6 @@
 
     np.fill_diagonal(W.values, 0)
 
-<<<<<<< HEAD
     return W
     
 @numba.jit(nopython=True)
@@ -507,7 +506,4 @@
             )
             inter_cluster_distances.loc[state1, state2] = distance
 
-    return inter_cluster_distances
-=======
-    return W
->>>>>>> 17efb436
+    return inter_cluster_distances