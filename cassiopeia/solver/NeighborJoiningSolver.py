--- conflicted
+++ resolved
@@ -55,27 +55,6 @@
         prior_transformation: str = "negative_log",
     ):
 
-<<<<<<< HEAD
-        if dissimilarity_function is None and root_sample is None:
-            raise DistanceSolver.DistanceSolverError(
-                "Please specify a root sample or provide a dissimilarity "
-                "function by which to add a root to the dissimilarity map"
-            )
-
-        if not root_sample:
-
-            root = [0] * character_matrix.shape[1]
-            character_matrix.loc["root"] = root
-            root_sample = "root"
-
-            # if root sample is not specified, we'll add the implicit root
-            # and recompute the dissimilarity map
-            dissimilarity_map = None
-
-        self.root_sample = root_sample
-
-=======
->>>>>>> 1682e1a2
         super().__init__(
             dissimilarity_function=dissimilarity_function,
             add_root=add_root,
